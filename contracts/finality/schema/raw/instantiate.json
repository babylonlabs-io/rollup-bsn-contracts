{
  "$schema": "http://json-schema.org/draft-07/schema#",
  "title": "InstantiateMsg",
  "type": "object",
  "required": [
    "admin",
    "bsn_activation_height",
    "bsn_id",
    "finality_signature_interval",
    "max_msgs_per_interval",
    "min_pub_rand",
    "rate_limiting_interval"
  ],
  "properties": {
    "admin": {
      "type": "string"
    },
<<<<<<< HEAD
    "bsn_activation_height": {
      "type": "integer",
      "format": "uint64",
      "minimum": 0.0
=======
    "allowed_finality_providers": {
      "description": "Optional list of BTC public keys (hex) to pre-populate the allowlist at instantiation",
      "type": [
        "array",
        "null"
      ],
      "items": {
        "type": "string"
      }
>>>>>>> 40001181
    },
    "bsn_id": {
      "type": "string"
    },
    "finality_signature_interval": {
      "type": "integer",
      "format": "uint64",
      "minimum": 1.0
    },
    "max_msgs_per_interval": {
      "type": "integer",
      "format": "uint32",
      "minimum": 0.0
    },
    "min_pub_rand": {
      "type": "integer",
      "format": "uint64",
      "minimum": 0.0
    },
    "rate_limiting_interval": {
      "type": "integer",
      "format": "uint64",
      "minimum": 0.0
    }
  },
  "additionalProperties": false
}<|MERGE_RESOLUTION|>--- conflicted
+++ resolved
@@ -15,12 +15,6 @@
     "admin": {
       "type": "string"
     },
-<<<<<<< HEAD
-    "bsn_activation_height": {
-      "type": "integer",
-      "format": "uint64",
-      "minimum": 0.0
-=======
     "allowed_finality_providers": {
       "description": "Optional list of BTC public keys (hex) to pre-populate the allowlist at instantiation",
       "type": [
@@ -30,7 +24,6 @@
       "items": {
         "type": "string"
       }
->>>>>>> 40001181
     },
     "bsn_id": {
       "type": "string"
