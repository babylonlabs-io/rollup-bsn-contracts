use cosmwasm_std::{from_json, Coin, ContractResult, Response};
use cosmwasm_vm::testing::{
    instantiate, mock_env, mock_info, mock_instance_with_options, query, MockApi,
    MockInstanceOptions, MockQuerier, MockStorage,
};
use cosmwasm_vm::{capabilities_from_csv, Instance};

use cw_controllers::AdminResponse;
use finality::msg::{InstantiateMsg, QueryMsg};
use finality::state::config::Config;

static WASM: &[u8] = include_bytes!("../../../artifacts/finality.wasm");
const CREATOR: &str = "creator";

fn mock_instance_on_babylon(
    wasm: &[u8],
    funds: &[Coin],
) -> Instance<MockApi, MockStorage, MockQuerier> {
    mock_instance_with_options(
        wasm,
        MockInstanceOptions {
            available_capabilities: capabilities_from_csv(
                "iterator,cosmwasm_1_1,cosmwasm_1_2,cosmwasm_1_3,cosmwasm_1_4,cosmwasm_2_0,staking,stargate,babylon",
            ),
            gas_limit: 100_000_000_000_000,
            contract_balance: Some(funds),
            ..Default::default()
        },
    )
}

#[test]
fn instantiate_works() {
    // Setup
    let mut deps = mock_instance_on_babylon(WASM, &[]);
    let mock_api: MockApi = MockApi::default();
    let msg = InstantiateMsg {
        admin: mock_api.addr_make(CREATOR),
        bsn_id: "op-stack-l2-11155420".to_string(),
<<<<<<< HEAD
        is_enabled: false,
        min_pub_rand: 100,
=======
>>>>>>> 950be641
    };
    let info = mock_info(CREATOR, &[]);
    let res: ContractResult<Response> = instantiate(&mut deps, mock_env(), info, msg.clone());
    let msgs = res.unwrap().messages;
    assert_eq!(0, msgs.len());

    // Check the config is properly stored in the state and returned
    let res: Config =
        from_json(query(&mut deps, mock_env(), QueryMsg::Config {}).unwrap()).unwrap();
    assert_eq!(msg.bsn_id, res.bsn_id);
    assert_eq!(msg.min_pub_rand, res.min_pub_rand);

    // Check the admin is properly stored in the state and returned
    let res: AdminResponse =
        from_json(query(&mut deps, mock_env(), QueryMsg::Admin {}).unwrap()).unwrap();
    assert_eq!(mock_api.addr_make(CREATOR), res.admin.unwrap());
<<<<<<< HEAD

    // Check the contract is disabled on instantiation
    let enabled: bool =
        from_json(query(&mut deps, mock_env(), QueryMsg::IsEnabled {}).unwrap()).unwrap();
    assert!(!enabled);
}

#[test]
fn disable_and_reenable_works() {
    // Setup
    let mut instance = mock_instance_on_babylon(WASM, &[]);
    let mock_api = MockApi::default();
    let msg = InstantiateMsg {
        admin: mock_api.addr_make(CREATOR),
        bsn_id: "op-stack-l2-11155420".to_string(),
        is_enabled: false,
        min_pub_rand: 100,
    };
    let info = mock_info(CREATOR, &[]);
    let mut res: ContractResult<Response> =
        instantiate(&mut instance, mock_env(), info, msg.clone());
    assert!(res.is_ok());

    // Check the contract is disabled on instantiation
    let mut enabled: bool =
        from_json(query(&mut instance, mock_env(), QueryMsg::IsEnabled {}).unwrap()).unwrap();
    assert!(!enabled, "Contract should be disabled on instantiation");

    // Enable the contract
    let info = mock_info(&mock_api.addr_make(CREATOR), &[]);
    res = execute(
        &mut instance,
        mock_env(),
        info,
        ExecuteMsg::SetEnabled { enabled: true },
    );
    assert!(res.is_ok());
    enabled = from_json(query(&mut instance, mock_env(), QueryMsg::IsEnabled {}).unwrap()).unwrap();
    assert!(enabled, "Enabling works");

    // Disable the contract
    let info = mock_info(&mock_api.addr_make(CREATOR), &[]);
    res = execute(
        &mut instance,
        mock_env(),
        info,
        ExecuteMsg::SetEnabled { enabled: false },
    );
    assert!(res.is_ok());
    enabled = from_json(query(&mut instance, mock_env(), QueryMsg::IsEnabled {}).unwrap()).unwrap();
    assert!(!enabled, "Disabling works");

    // Re-enable the contract
    // This simulates a scenario where the contract is disabled for e.g. to fix a bug, and then
    // subsequently re-enabled after a fix is deployed.
    let info = mock_info(&mock_api.addr_make(CREATOR), &[]);
    res = execute(
        &mut instance,
        mock_env(),
        info,
        ExecuteMsg::SetEnabled { enabled: true },
    );
    assert!(res.is_ok());
    enabled = from_json(query(&mut instance, mock_env(), QueryMsg::IsEnabled {}).unwrap()).unwrap();
    assert!(enabled, "Re-enabling works");
}

#[test]
fn instantiate_enabled() {
    // Setup
    let mut instance = mock_instance_on_babylon(WASM, &[]);
    let mock_api = MockApi::default();
    let msg = InstantiateMsg {
        admin: mock_api.addr_make(CREATOR),
        bsn_id: "op-stack-l2-11155420".to_string(),
        is_enabled: true,
        min_pub_rand: 100,
    };
    let info = mock_info(CREATOR, &[]);
    let res: ContractResult<Response> = instantiate(&mut instance, mock_env(), info, msg.clone());
    assert!(res.is_ok());

    // Check the contract is disabled on instantiation
    let enabled: bool =
        from_json(query(&mut instance, mock_env(), QueryMsg::IsEnabled {}).unwrap()).unwrap();
    assert!(enabled, "Contract should be enabled on instantiation");
=======
>>>>>>> 950be641
}<|MERGE_RESOLUTION|>--- conflicted
+++ resolved
@@ -37,11 +37,7 @@
     let msg = InstantiateMsg {
         admin: mock_api.addr_make(CREATOR),
         bsn_id: "op-stack-l2-11155420".to_string(),
-<<<<<<< HEAD
-        is_enabled: false,
         min_pub_rand: 100,
-=======
->>>>>>> 950be641
     };
     let info = mock_info(CREATOR, &[]);
     let res: ContractResult<Response> = instantiate(&mut deps, mock_env(), info, msg.clone());
@@ -58,93 +54,4 @@
     let res: AdminResponse =
         from_json(query(&mut deps, mock_env(), QueryMsg::Admin {}).unwrap()).unwrap();
     assert_eq!(mock_api.addr_make(CREATOR), res.admin.unwrap());
-<<<<<<< HEAD
-
-    // Check the contract is disabled on instantiation
-    let enabled: bool =
-        from_json(query(&mut deps, mock_env(), QueryMsg::IsEnabled {}).unwrap()).unwrap();
-    assert!(!enabled);
-}
-
-#[test]
-fn disable_and_reenable_works() {
-    // Setup
-    let mut instance = mock_instance_on_babylon(WASM, &[]);
-    let mock_api = MockApi::default();
-    let msg = InstantiateMsg {
-        admin: mock_api.addr_make(CREATOR),
-        bsn_id: "op-stack-l2-11155420".to_string(),
-        is_enabled: false,
-        min_pub_rand: 100,
-    };
-    let info = mock_info(CREATOR, &[]);
-    let mut res: ContractResult<Response> =
-        instantiate(&mut instance, mock_env(), info, msg.clone());
-    assert!(res.is_ok());
-
-    // Check the contract is disabled on instantiation
-    let mut enabled: bool =
-        from_json(query(&mut instance, mock_env(), QueryMsg::IsEnabled {}).unwrap()).unwrap();
-    assert!(!enabled, "Contract should be disabled on instantiation");
-
-    // Enable the contract
-    let info = mock_info(&mock_api.addr_make(CREATOR), &[]);
-    res = execute(
-        &mut instance,
-        mock_env(),
-        info,
-        ExecuteMsg::SetEnabled { enabled: true },
-    );
-    assert!(res.is_ok());
-    enabled = from_json(query(&mut instance, mock_env(), QueryMsg::IsEnabled {}).unwrap()).unwrap();
-    assert!(enabled, "Enabling works");
-
-    // Disable the contract
-    let info = mock_info(&mock_api.addr_make(CREATOR), &[]);
-    res = execute(
-        &mut instance,
-        mock_env(),
-        info,
-        ExecuteMsg::SetEnabled { enabled: false },
-    );
-    assert!(res.is_ok());
-    enabled = from_json(query(&mut instance, mock_env(), QueryMsg::IsEnabled {}).unwrap()).unwrap();
-    assert!(!enabled, "Disabling works");
-
-    // Re-enable the contract
-    // This simulates a scenario where the contract is disabled for e.g. to fix a bug, and then
-    // subsequently re-enabled after a fix is deployed.
-    let info = mock_info(&mock_api.addr_make(CREATOR), &[]);
-    res = execute(
-        &mut instance,
-        mock_env(),
-        info,
-        ExecuteMsg::SetEnabled { enabled: true },
-    );
-    assert!(res.is_ok());
-    enabled = from_json(query(&mut instance, mock_env(), QueryMsg::IsEnabled {}).unwrap()).unwrap();
-    assert!(enabled, "Re-enabling works");
-}
-
-#[test]
-fn instantiate_enabled() {
-    // Setup
-    let mut instance = mock_instance_on_babylon(WASM, &[]);
-    let mock_api = MockApi::default();
-    let msg = InstantiateMsg {
-        admin: mock_api.addr_make(CREATOR),
-        bsn_id: "op-stack-l2-11155420".to_string(),
-        is_enabled: true,
-        min_pub_rand: 100,
-    };
-    let info = mock_info(CREATOR, &[]);
-    let res: ContractResult<Response> = instantiate(&mut instance, mock_env(), info, msg.clone());
-    assert!(res.is_ok());
-
-    // Check the contract is disabled on instantiation
-    let enabled: bool =
-        from_json(query(&mut instance, mock_env(), QueryMsg::IsEnabled {}).unwrap()).unwrap();
-    assert!(enabled, "Contract should be enabled on instantiation");
-=======
->>>>>>> 950be641
 }