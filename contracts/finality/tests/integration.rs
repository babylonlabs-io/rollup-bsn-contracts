--- conflicted
+++ resolved
@@ -48,12 +48,8 @@
     // Check the config is properly stored in the state and returned
     let res: Config =
         from_json(query(&mut deps, mock_env(), QueryMsg::Config {}).unwrap()).unwrap();
-<<<<<<< HEAD
-    assert_eq!(msg.consumer_id, res.consumer_id);
+    assert_eq!(msg.bsn_id, res.bsn_id);
     assert_eq!(msg.min_pub_rand, res.min_pub_rand);
-=======
-    assert_eq!(msg.bsn_id, res.bsn_id);
->>>>>>> 378a4352
 
     // Check the admin is properly stored in the state and returned
     let res: AdminResponse =
