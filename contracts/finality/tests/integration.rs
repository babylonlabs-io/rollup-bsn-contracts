use cosmwasm_std::{from_json, Coin, ContractResult, Response};
use cosmwasm_vm::testing::{
    instantiate, mock_env, mock_info, mock_instance_with_options, query, MockApi,
    MockInstanceOptions, MockQuerier, MockStorage,
};
use cosmwasm_vm::{capabilities_from_csv, Instance};

use cw_controllers::AdminResponse;
use finality::msg::{InstantiateMsg, QueryMsg};
use finality::state::config::Config;

static WASM: &[u8] = include_bytes!("../../../artifacts/finality.wasm");
const CREATOR: &str = "creator";

fn mock_instance_on_babylon(
    wasm: &[u8],
    funds: &[Coin],
) -> Instance<MockApi, MockStorage, MockQuerier> {
    mock_instance_with_options(
        wasm,
        MockInstanceOptions {
            available_capabilities: capabilities_from_csv(
                "iterator,cosmwasm_1_1,cosmwasm_1_2,cosmwasm_1_3,cosmwasm_1_4,cosmwasm_2_0,staking,stargate,babylon",
            ),
            gas_limit: 100_000_000_000_000,
            contract_balance: Some(funds),
            ..Default::default()
        },
    )
}

#[test]
fn instantiate_works() {
    // Setup
    let mut deps = mock_instance_on_babylon(WASM, &[]);
    let mock_api: MockApi = MockApi::default();
    let msg = InstantiateMsg {
        admin: mock_api.addr_make(CREATOR),
        bsn_id: "op-stack-l2-11155420".to_string(),
        min_pub_rand: 100,
<<<<<<< HEAD
        bsn_activation_height: 1,
        finality_signature_interval: 1,
=======
        max_msgs_per_interval: 100,
        rate_limiting_interval: 10000,
>>>>>>> a8226e1a
    };
    let info = mock_info(CREATOR, &[]);
    let res: ContractResult<Response> = instantiate(&mut deps, mock_env(), info, msg.clone());
    let msgs = res.unwrap().messages;
    assert_eq!(0, msgs.len());

    // Check the config is properly stored in the state and returned
    let res: Config =
        from_json(query(&mut deps, mock_env(), QueryMsg::Config {}).unwrap()).unwrap();
    assert_eq!(msg.bsn_id, res.bsn_id);
    assert_eq!(msg.min_pub_rand, res.min_pub_rand);
    assert_eq!(msg.bsn_activation_height, res.bsn_activation_height);
    assert_eq!(
        msg.finality_signature_interval,
        res.finality_signature_interval
    );

    // Check the admin is properly stored in the state and returned
    let res: AdminResponse =
        from_json(query(&mut deps, mock_env(), QueryMsg::Admin {}).unwrap()).unwrap();
    assert_eq!(mock_api.addr_make(CREATOR), res.admin.unwrap());
}<|MERGE_RESOLUTION|>--- conflicted
+++ resolved
@@ -38,13 +38,10 @@
         admin: mock_api.addr_make(CREATOR),
         bsn_id: "op-stack-l2-11155420".to_string(),
         min_pub_rand: 100,
-<<<<<<< HEAD
+        max_msgs_per_interval: 100,
+        rate_limiting_interval: 10000,
         bsn_activation_height: 1,
         finality_signature_interval: 1,
-=======
-        max_msgs_per_interval: 100,
-        rate_limiting_interval: 10000,
->>>>>>> a8226e1a
     };
     let info = mock_info(CREATOR, &[]);
     let res: ContractResult<Response> = instantiate(&mut deps, mock_env(), info, msg.clone());
