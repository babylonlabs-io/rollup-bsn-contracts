use cosmwasm_std::{from_json, Coin, ContractResult, Response};
use cosmwasm_vm::testing::{
    instantiate, mock_env, mock_info, mock_instance_with_options, query, MockApi,
    MockInstanceOptions, MockQuerier, MockStorage,
};
use cosmwasm_vm::{capabilities_from_csv, Instance};

use cw_controllers::AdminResponse;
use finality::msg::{InstantiateMsg, QueryMsg};
use finality::state::config::Config;

static WASM: &[u8] = include_bytes!("../../../artifacts/finality.wasm");
const CREATOR: &str = "creator";

fn mock_instance_on_babylon(
    wasm: &[u8],
    funds: &[Coin],
) -> Instance<MockApi, MockStorage, MockQuerier> {
    mock_instance_with_options(
        wasm,
        MockInstanceOptions {
            available_capabilities: capabilities_from_csv(
                "iterator,cosmwasm_1_1,cosmwasm_1_2,cosmwasm_1_3,cosmwasm_1_4,cosmwasm_2_0,staking,stargate,babylon",
            ),
            gas_limit: 100_000_000_000_000,
            contract_balance: Some(funds),
            ..Default::default()
        },
    )
}

#[test]
fn instantiate_works() {
    // Setup
    let mut deps = mock_instance_on_babylon(WASM, &[]);
    let mock_api: MockApi = MockApi::default();
    let msg = InstantiateMsg {
        admin: mock_api.addr_make(CREATOR),
        bsn_id: "op-stack-l2-11155420".to_string(),
        min_pub_rand: 100,
        max_msgs_per_interval: 100,
        rate_limiting_interval: 10000,
<<<<<<< HEAD
        bsn_activation_height: 1,
        finality_signature_interval: 1,
=======
        allowed_finality_providers: None,
>>>>>>> 40001181
    };
    let info = mock_info(CREATOR, &[]);
    let res: ContractResult<Response> = instantiate(&mut deps, mock_env(), info, msg.clone());
    let msgs = res.unwrap().messages;
    assert_eq!(0, msgs.len());

    // Check the config is properly stored in the state and returned
    let res: Config =
        from_json(query(&mut deps, mock_env(), QueryMsg::Config {}).unwrap()).unwrap();
    assert_eq!(msg.bsn_id, res.bsn_id);
    assert_eq!(msg.min_pub_rand, res.min_pub_rand);
    assert_eq!(msg.bsn_activation_height, res.bsn_activation_height);
    assert_eq!(
        msg.finality_signature_interval,
        res.finality_signature_interval
    );

    // Check the admin is properly stored in the state and returned
    let res: AdminResponse =
        from_json(query(&mut deps, mock_env(), QueryMsg::Admin {}).unwrap()).unwrap();
    assert_eq!(mock_api.addr_make(CREATOR), res.admin.unwrap());
}<|MERGE_RESOLUTION|>--- conflicted
+++ resolved
@@ -40,12 +40,9 @@
         min_pub_rand: 100,
         max_msgs_per_interval: 100,
         rate_limiting_interval: 10000,
-<<<<<<< HEAD
         bsn_activation_height: 1,
         finality_signature_interval: 1,
-=======
         allowed_finality_providers: None,
->>>>>>> 40001181
     };
     let info = mock_info(CREATOR, &[]);
     let res: ContractResult<Response> = instantiate(&mut deps, mock_env(), info, msg.clone());
