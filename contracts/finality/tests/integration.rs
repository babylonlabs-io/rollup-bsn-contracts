--- conflicted
+++ resolved
@@ -38,12 +38,9 @@
         admin: mock_api.addr_make(CREATOR),
         bsn_id: "op-stack-l2-11155420".to_string(),
         min_pub_rand: 100,
-<<<<<<< HEAD
-        allowed_finality_providers: None,
-=======
         max_msgs_per_interval: 100,
         rate_limiting_interval: 10000,
->>>>>>> 052a8cb0
+        allowed_finality_providers: None,
     };
     let info = mock_info(CREATOR, &[]);
     let res: ContractResult<Response> = instantiate(&mut deps, mock_env(), info, msg.clone());
