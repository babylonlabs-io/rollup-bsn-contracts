--- conflicted
+++ resolved
@@ -1,11 +1,6 @@
 use crate::error::ContractError;
-<<<<<<< HEAD
-use crate::exec::admin::set_enabled;
 use crate::exec::finality::handle_finality_signature;
 use crate::exec::public_randomness::handle_public_randomness_commit;
-=======
-use crate::exec::finality::{handle_finality_signature, handle_public_randomness_commit};
->>>>>>> 950be641
 use crate::msg::BabylonMsg;
 use crate::msg::{ExecuteMsg, InstantiateMsg, QueryMsg};
 use crate::queries::query_block_voters;
@@ -14,10 +9,6 @@
 use crate::utils::validate_bsn_id_format;
 use babylon_bindings::BabylonQuery;
 use cosmwasm_std::{to_json_binary, Deps, DepsMut, Env, MessageInfo, QueryResponse, Response};
-<<<<<<< HEAD
-use cw_controllers::AdminError;
-=======
->>>>>>> 950be641
 
 pub fn instantiate(
     mut deps: DepsMut<BabylonQuery>,
@@ -25,14 +16,11 @@
     _info: MessageInfo,
     msg: InstantiateMsg,
 ) -> Result<Response<BabylonMsg>, ContractError> {
-<<<<<<< HEAD
     // Validate min_pub_rand to be at least 1
     if msg.min_pub_rand == 0 {
         return Err(ContractError::InvalidMinPubRand(msg.min_pub_rand));
     }
 
-=======
->>>>>>> 950be641
     let api = deps.api;
 
     // Validate and set admin address
@@ -127,6 +115,7 @@
     use super::*;
     use std::marker::PhantomData;
 
+    use crate::testutil::datagen::*;
     use cosmwasm_std::testing::{MockApi, MockQuerier, MockStorage};
     use cosmwasm_std::{
         from_json,
@@ -152,37 +141,6 @@
     }
 
     #[test]
-<<<<<<< HEAD
-=======
-    fn instantiate_works() {
-        let mut deps = mock_deps_babylon();
-        let init_admin = deps.api.addr_make(INIT_ADMIN);
-        let bsn_id = "op".to_string();
-
-        // Create an InstantiateMsg with admin set to init_admin
-        let msg = InstantiateMsg {
-            admin: init_admin.to_string(),
-            bsn_id,
-        };
-
-        let info = message_info(&deps.api.addr_make(CREATOR), &[]);
-
-        // Call the instantiate function
-        let res = instantiate(deps.as_mut(), mock_env(), info, msg).unwrap();
-
-        // Assert that no messages were returned
-        assert_eq!(0, res.messages.len());
-
-        ADMIN.assert_admin(deps.as_ref(), &init_admin).unwrap();
-
-        // ensure the admin is queryable as well
-        let res = query(deps.as_ref(), mock_env(), QueryMsg::Admin {}).unwrap();
-        let admin: AdminResponse = from_json(res).unwrap();
-        assert_eq!(admin.admin.unwrap(), init_admin.as_str())
-    }
-
-    #[test]
->>>>>>> 950be641
     fn test_update_admin() {
         let mut deps = mock_deps_babylon();
         let init_admin = deps.api.addr_make(INIT_ADMIN);
@@ -191,11 +149,7 @@
         let instantiate_msg = InstantiateMsg {
             admin: init_admin.to_string(), // Admin provided
             bsn_id: "op-stack-l2-11155420".to_string(),
-<<<<<<< HEAD
-            is_enabled: true,
             min_pub_rand: 100,
-=======
->>>>>>> 950be641
         };
 
         let info = message_info(&deps.api.addr_make(CREATOR), &[]);
@@ -237,21 +191,16 @@
     }
 
     #[test]
-<<<<<<< HEAD
     fn test_instantiate_validation() {
-        use crate::testutil::datagen::*;
-
         let mut deps = mock_deps_babylon();
         let init_admin = deps.api.addr_make(INIT_ADMIN);
 
         let min_pub_rand = get_random_u64_range(0, 1000000);
-        let bsn_id = get_random_string();
-        let is_enabled = get_random_bool();
+        let bsn_id = "op-stack-l2-11155420".to_string();
 
         let msg = InstantiateMsg {
             admin: init_admin.to_string(),
             bsn_id: bsn_id.clone(),
-            is_enabled,
             min_pub_rand,
         };
 
@@ -283,25 +232,24 @@
             let config: Config = from_json(config_query).unwrap();
             assert_eq!(config.bsn_id, bsn_id);
             assert_eq!(config.min_pub_rand, min_pub_rand);
-
-            // Verify is_enabled was saved correctly
-            let enabled_query = query(deps.as_ref(), mock_env(), QueryMsg::IsEnabled {}).unwrap();
-            let saved_enabled: bool = from_json(enabled_query).unwrap();
-            assert_eq!(saved_enabled, is_enabled);
         } else {
             // Should fail with specific error
             assert!(result.is_err(), "Expected error for min_pub_rand = 0");
             assert_eq!(result.unwrap_err(), ContractError::InvalidMinPubRand(0));
         }
-=======
+    }
+
+    #[test]
     fn test_invalid_admin_address() {
         let mut deps = mock_deps_babylon();
         let invalid_admin = "invalid-address";
         let bsn_id = "op-stack-l2-11155420".to_string();
+        let min_pub_rand = get_random_u64_range(1, 1000000);
 
         let instantiate_msg = InstantiateMsg {
             admin: invalid_admin.to_string(),
             bsn_id,
+            min_pub_rand,
         };
 
         let info = message_info(&deps.api.addr_make(CREATOR), &[]);
@@ -316,10 +264,12 @@
         let mut deps = mock_deps_babylon();
         let valid_admin = deps.api.addr_make(INIT_ADMIN);
         let invalid_bsn_id = "invalid@bsn#id"; // Contains invalid characters
+        let min_pub_rand = get_random_u64_range(1, 1000000);
 
         let instantiate_msg = InstantiateMsg {
             admin: valid_admin.to_string(),
             bsn_id: invalid_bsn_id.to_string(),
+            min_pub_rand,
         };
 
         let info = message_info(&deps.api.addr_make(CREATOR), &[]);
@@ -334,10 +284,12 @@
         let mut deps = mock_deps_babylon();
         let valid_admin = deps.api.addr_make(INIT_ADMIN);
         let empty_bsn_id = "";
+        let min_pub_rand = get_random_u64_range(1, 1000000);
 
         let instantiate_msg = InstantiateMsg {
             admin: valid_admin.to_string(),
             bsn_id: empty_bsn_id.to_string(),
+            min_pub_rand,
         };
 
         let info = message_info(&deps.api.addr_make(CREATOR), &[]);
@@ -352,10 +304,13 @@
         let mut deps = mock_deps_babylon();
         let init_admin = deps.api.addr_make(INIT_ADMIN);
         let invalid_new_admin = "invalid-new-admin";
+        let bsn_id = "op-stack-l2-11155420".to_string();
+        let min_pub_rand = get_random_u64_range(1, 1000000);
 
         let instantiate_msg = InstantiateMsg {
             admin: init_admin.to_string(),
-            bsn_id: "op-stack-l2-11155420".to_string(),
+            bsn_id,
+            min_pub_rand,
         };
 
         let info = message_info(&deps.api.addr_make(CREATOR), &[]);
@@ -372,6 +327,5 @@
         let admin_info = message_info(&init_admin, &[]);
         let err = execute(deps.as_mut(), mock_env(), admin_info, update_admin_msg).unwrap_err();
         assert!(matches!(err, ContractError::StdError(_)));
->>>>>>> 950be641
     }
 }