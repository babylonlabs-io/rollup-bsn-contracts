use cosmwasm_std::{to_json_binary, Deps, DepsMut, Env, MessageInfo, QueryResponse, Response};

use babylon_bindings::BabylonQuery;

use crate::error::ContractError;
use crate::exec::allowlist::{handle_add_to_allowlist, handle_remove_from_allowlist};
use crate::exec::config::handle_update_config;
use crate::exec::finality::handle_finality_signature;
use crate::exec::public_randomness::handle_public_randomness_commit;
use crate::msg::BabylonMsg;
use crate::msg::{ExecuteMsg, InstantiateMsg, QueryMsg};
use crate::queries::query_block_voters;
use crate::state::allowlist::{
    get_allowed_finality_providers, get_allowed_finality_providers_at_height,
};
use crate::state::config::{get_config, set_config, Config, RateLimitingConfig, ADMIN};
use crate::state::finality::get_highest_voted_height;
use crate::state::pruning::handle_prune_data;
use crate::state::public_randomness::{
    get_first_pub_rand_commit, get_last_pub_rand_commit, get_pub_rand_commit_for_height,
    list_pub_rand_commit,
};

pub fn instantiate(
    mut deps: DepsMut<BabylonQuery>,
    env: Env,
    _info: MessageInfo,
    msg: InstantiateMsg,
) -> Result<Response<BabylonMsg>, ContractError> {
    // validate the instantiation message
    msg.validate()?;

    // Validate and set admin address
    let api = deps.api;
    ADMIN.set(deps.branch(), Some(api.addr_validate(&msg.admin)?))?;

    let config = Config {
        bsn_id: msg.bsn_id,
        min_pub_rand: msg.min_pub_rand,
        rate_limiting: RateLimitingConfig {
            max_msgs_per_interval: msg.max_msgs_per_interval,
            block_interval: msg.rate_limiting_interval,
        },
        bsn_activation_height: msg.bsn_activation_height,
        finality_signature_interval: msg.finality_signature_interval,
    };
    set_config(deps.storage, &config)?;

    let mut response = Response::new().add_attribute("action", "instantiate");

    // Add initial allowed finality providers if provided
    if let Some(fp_list) = msg.allowed_finality_providers {
        // Validate all public keys are not empty
        for fp_pubkey in &fp_list {
            if fp_pubkey.is_empty() {
                return Err(ContractError::EmptyFpBtcPubKey);
            }
        }

        // Convert hex strings to bytes and collect into slice references
        let mut fp_btc_pk_bytes_list = Vec::new();
        for fp_pubkey in &fp_list {
            let fp_btc_pk_bytes = hex::decode(fp_pubkey)?;
            fp_btc_pk_bytes_list.push(fp_btc_pk_bytes);
        }

        crate::state::allowlist::add_finality_providers_to_allowlist(
            deps.storage,
            &fp_btc_pk_bytes_list,
            env.block.height,
        )?;

        response = response.add_attribute("allow-list", fp_list.join(","));
    }

    Ok(response)
}

pub fn query(
    deps: Deps<BabylonQuery>,
    _env: Env,
    msg: QueryMsg,
) -> Result<QueryResponse, ContractError> {
    match msg {
        QueryMsg::Config {} => Ok(to_json_binary(&get_config(deps.storage)?)?),
        QueryMsg::Admin {} => Ok(to_json_binary(&ADMIN.query_admin(deps)?)?),
        QueryMsg::BlockVoters { height, hash_hex } => Ok(to_json_binary(&query_block_voters(
            deps, height, hash_hex,
        )?)?),
        QueryMsg::FirstPubRandCommit { btc_pk_hex } => Ok(to_json_binary(
            &get_first_pub_rand_commit(deps.storage, &hex::decode(&btc_pk_hex)?)?,
        )?),
        QueryMsg::LastPubRandCommit { btc_pk_hex } => Ok(to_json_binary(
            &get_last_pub_rand_commit(deps.storage, &hex::decode(&btc_pk_hex)?)?,
        )?),
        QueryMsg::PubRandCommitForHeight { btc_pk_hex, height } => Ok(to_json_binary(
            &get_pub_rand_commit_for_height(deps.storage, &hex::decode(&btc_pk_hex)?, height)?,
        )?),
        QueryMsg::ListPubRandCommit {
            btc_pk_hex,
            start_after,
            limit,
            reverse,
        } => Ok(to_json_binary(&list_pub_rand_commit(
            deps.storage,
            &hex::decode(&btc_pk_hex)?,
            start_after,
            limit,
            reverse,
        )?)?),
        QueryMsg::HighestVotedHeight { btc_pk_hex } => Ok(to_json_binary(
            &get_highest_voted_height(deps.storage, &hex::decode(&btc_pk_hex)?)?,
        )?),
        QueryMsg::AllowedFinalityProviders {} => Ok(to_json_binary(
            &get_allowed_finality_providers(deps.storage)?,
        )?),
        QueryMsg::AllowedFinalityProvidersAtHeight { babylon_height } => Ok(to_json_binary(
            &get_allowed_finality_providers_at_height(deps.storage, babylon_height)?,
        )?),
    }
}

pub fn execute(
    deps: DepsMut<BabylonQuery>,
    env: Env,
    info: MessageInfo,
    msg: ExecuteMsg,
) -> Result<Response<BabylonMsg>, ContractError> {
    let api = deps.api;

    match msg {
        ExecuteMsg::CommitPublicRandomness {
            fp_pubkey_hex,
            start_height,
            num_pub_rand,
            commitment,
            signature,
        } => handle_public_randomness_commit(
            deps,
            &env,
            &fp_pubkey_hex,
            start_height,
            num_pub_rand,
            &commitment,
            &signature,
        ),
        ExecuteMsg::SubmitFinalitySignature {
            fp_pubkey_hex,
            l1_block_number,
            l1_block_hash_hex,
            height,
            pub_rand,
            proof,
            block_hash,
            signature,
        } => handle_finality_signature(
            deps,
            &env,
            &fp_pubkey_hex,
            l1_block_number,
            l1_block_hash_hex,
            height,
            &pub_rand,
            &proof,
            &block_hash,
            &signature,
        ),
        ExecuteMsg::UpdateAdmin { admin } => {
            // Validate and set the new admin address
            Ok(ADMIN.execute_update_admin(deps, info, Some(api.addr_validate(&admin)?))?)
        }
        ExecuteMsg::PruneData {
            rollup_height,
            max_signatures_to_prune,
            max_pub_rand_values_to_prune,
        } => handle_prune_data(
            deps,
            info,
            rollup_height,
            max_signatures_to_prune,
            max_pub_rand_values_to_prune,
        ),
        ExecuteMsg::AddToAllowlist { fp_pubkey_hex_list } => {
            handle_add_to_allowlist(deps, env, info, fp_pubkey_hex_list)
        }
        ExecuteMsg::RemoveFromAllowlist { fp_pubkey_hex_list } => {
            handle_remove_from_allowlist(deps, env, info, fp_pubkey_hex_list)
        }
        ExecuteMsg::UpdateConfig {
            min_pub_rand,
            max_msgs_per_interval,
            rate_limiting_interval,
            bsn_activation_height,
            finality_signature_interval,
        } => handle_update_config(
            deps,
            info,
            min_pub_rand,
            max_msgs_per_interval,
            rate_limiting_interval,
            bsn_activation_height,
            finality_signature_interval,
        ),
    }
}

#[cfg(test)]
pub(crate) mod tests {
    use super::*;
    use std::marker::PhantomData;

    use crate::state::finality::{insert_finality_sig_and_signatory, list_finality_signatures};
    use crate::state::public_randomness::{get_pub_rand_value, insert_pub_rand_value};
    use crate::testutil::datagen::*;
    use cosmwasm_std::from_json;
    use cosmwasm_std::testing::{MockApi, MockQuerier, MockStorage};
    use cosmwasm_std::{
        testing::{message_info, mock_env},
        OwnedDeps,
    };
    use cw_controllers::{AdminError, AdminResponse};

    pub(crate) const CREATOR: &str = "creator";
    pub(crate) const INIT_ADMIN: &str = "initial_admin";
    const NEW_ADMIN: &str = "new_admin";

    const MAX_MSGS_PER_INTERVAL: u32 = 100;
    const RATE_LIMITING_INTERVAL: u64 = 10000;

    // Define a type alias for OwnedDeps with BabylonQuery
    pub type BabylonDeps = OwnedDeps<MockStorage, MockApi, MockQuerier, BabylonQuery>;

    pub fn mock_deps_babylon() -> BabylonDeps {
        OwnedDeps {
            storage: MockStorage::default(),
            api: MockApi::default(),
            querier: MockQuerier::default(),
            custom_query_type: PhantomData,
        }
    }

    #[test]
    fn test_update_admin() {
        let mut deps = mock_deps_babylon();
        let init_admin = deps.api.addr_make(INIT_ADMIN);
        let new_admin = deps.api.addr_make(NEW_ADMIN);
        let random_user = deps.api.addr_make("random_user");
        let bsn_id = "op-stack-l2-11155420".to_string();
        let min_pub_rand = 100;

        // Initialize contract
        let instantiate_msg = InstantiateMsg {
            admin: init_admin.to_string(),
            bsn_id,
            min_pub_rand,
            max_msgs_per_interval: MAX_MSGS_PER_INTERVAL,
            rate_limiting_interval: RATE_LIMITING_INTERVAL,
            bsn_activation_height: 1000,
            finality_signature_interval: 100,
            allowed_finality_providers: None,
        };
        let info = message_info(&deps.api.addr_make(CREATOR), &[]);
        let res = instantiate(deps.as_mut(), mock_env(), info, instantiate_msg).unwrap();
        // Assert that no messages were sent
        assert_eq!(0, res.messages.len());
        // Use assert_admin to verify that the admin was set correctly
        ADMIN.assert_admin(deps.as_ref(), &init_admin).unwrap();

        // Test 1: Only admin can update admin
        let update_admin_msg = ExecuteMsg::UpdateAdmin {
            admin: new_admin.to_string(),
        };

        // Random user should fail
        let random_info = message_info(&random_user, &[]);
        let err = execute(
            deps.as_mut(),
            mock_env(),
            random_info,
            update_admin_msg.clone(),
        )
        .unwrap_err();
        assert_eq!(err, ContractError::Admin(AdminError::NotAdmin {}));

        // Creator should fail (not admin)
        let creator_info = message_info(&deps.api.addr_make(CREATOR), &[]);
        let err = execute(
            deps.as_mut(),
            mock_env(),
            creator_info,
            update_admin_msg.clone(),
        )
        .unwrap_err();
        assert_eq!(err, ContractError::Admin(AdminError::NotAdmin {}));

        // Current admin should succeed
        let admin_info = message_info(&init_admin, &[]);
        let res = execute(deps.as_mut(), mock_env(), admin_info, update_admin_msg).unwrap();
        assert_eq!(0, res.messages.len());

        // Define valid_admin and empty_bsn_id for the next test
        let valid_admin = deps.api.addr_make("valid_admin");
        let empty_bsn_id = "";

        let instantiate_msg = InstantiateMsg {
            admin: valid_admin.to_string(),
            bsn_id: empty_bsn_id.to_string(),
            min_pub_rand,
            max_msgs_per_interval: MAX_MSGS_PER_INTERVAL,
            rate_limiting_interval: RATE_LIMITING_INTERVAL,
            bsn_activation_height: 0,
            finality_signature_interval: 1,
            allowed_finality_providers: None,
        };

        let info = message_info(&deps.api.addr_make(CREATOR), &[]);

        // Call the instantiate function - should fail due to empty consumer ID
        let err = instantiate(deps.as_mut(), mock_env(), info, instantiate_msg).unwrap_err();
        assert!(matches!(err, ContractError::InvalidBsnId(_)));
        // Verify admin was updated
        ADMIN.assert_admin(deps.as_ref(), &new_admin).unwrap();
    }

    #[test]
    fn test_instantiate_validation() {
        let mut deps = mock_deps_babylon();
        let init_admin = deps.api.addr_make(INIT_ADMIN);

        let min_pub_rand = get_random_u64_range(0, 1000000);
        let bsn_id = "op-stack-l2-11155420".to_string();
        let bsn_activation_height = get_random_u64_range(0, 1000000);
        let finality_signature_interval = get_random_u64_range(1, 1000000);

        let msg = InstantiateMsg {
            admin: init_admin.to_string(),
            bsn_id: bsn_id.clone(),
            min_pub_rand,
            max_msgs_per_interval: MAX_MSGS_PER_INTERVAL,
            rate_limiting_interval: RATE_LIMITING_INTERVAL,
            bsn_activation_height,
            finality_signature_interval,
            allowed_finality_providers: None,
        };

        let info = message_info(&deps.api.addr_make(CREATOR), &[]);
        let result = instantiate(deps.as_mut(), mock_env(), info, msg);

        if min_pub_rand > 0 {
            // Should succeed and set state correctly
            assert!(
                result.is_ok(),
                "Expected success for min_pub_rand = {min_pub_rand}"
            );

            // Verify the response
            let res = result.unwrap();
            assert_eq!(res.messages.len(), 0);

            // Verify admin was set correctly
            ADMIN.assert_admin(deps.as_ref(), &init_admin).unwrap();

            // Verify admin is queryable
            let admin_query = query(deps.as_ref(), mock_env(), QueryMsg::Admin {}).unwrap();
            let admin: AdminResponse = from_json(admin_query).unwrap();
            assert_eq!(admin.admin.unwrap(), init_admin.as_str());

            // Verify config was saved correctly
            let config_query = query(deps.as_ref(), mock_env(), QueryMsg::Config {}).unwrap();
            let config: Config = from_json(config_query).unwrap();
            assert_eq!(config.bsn_id, bsn_id);
            assert_eq!(config.min_pub_rand, min_pub_rand);
            assert_eq!(config.bsn_activation_height, bsn_activation_height);
            assert_eq!(
                config.finality_signature_interval,
                finality_signature_interval
            );
        } else {
            // Should fail with specific error
            assert!(result.is_err(), "Expected error for min_pub_rand = 0");
            assert_eq!(result.unwrap_err(), ContractError::InvalidMinPubRand(0));
        }
    }

    #[test]
    fn test_invalid_admin_address() {
        let mut deps = mock_deps_babylon();
        let invalid_admin = "invalid-address";
        let bsn_id = "op-stack-l2-11155420".to_string();
        let min_pub_rand = get_random_u64_range(1, 1000000);
        let bsn_activation_height = get_random_u64_range(0, 1000000);
        let finality_signature_interval = get_random_u64_range(1, 1000000);

        let instantiate_msg = InstantiateMsg {
            admin: invalid_admin.to_string(),
            bsn_id,
            min_pub_rand,
            max_msgs_per_interval: MAX_MSGS_PER_INTERVAL,
            rate_limiting_interval: RATE_LIMITING_INTERVAL,
            bsn_activation_height,
            finality_signature_interval,
            allowed_finality_providers: None,
        };

        let info = message_info(&deps.api.addr_make(CREATOR), &[]);

        // Call the instantiate function - should fail due to invalid admin address
        let err = instantiate(deps.as_mut(), mock_env(), info, instantiate_msg).unwrap_err();
        assert!(matches!(err, ContractError::StdError(_)));
    }

    #[test]
    fn test_update_admin_invalid_address() {
        let mut deps = mock_deps_babylon();
        let init_admin = deps.api.addr_make(INIT_ADMIN);
        let bsn_id = "op-stack-l2-11155420".to_string();
        let min_pub_rand = get_random_u64_range(1, 1000000);
        let bsn_activation_height = get_random_u64_range(0, 1000000);
        let finality_signature_interval = get_random_u64_range(1, 1000000);

        // Initialize contract
        let instantiate_msg = InstantiateMsg {
            admin: init_admin.to_string(),
            bsn_id,
            min_pub_rand,
            max_msgs_per_interval: MAX_MSGS_PER_INTERVAL,
            rate_limiting_interval: RATE_LIMITING_INTERVAL,
            bsn_activation_height,
            finality_signature_interval,
            allowed_finality_providers: None,
        };
        let info = message_info(&deps.api.addr_make(CREATOR), &[]);
        let res = instantiate(deps.as_mut(), mock_env(), info, instantiate_msg).unwrap();
        // Assert that no messages were sent
        assert_eq!(0, res.messages.len());
        // Use assert_admin to verify that the admin was set correctly
        ADMIN.assert_admin(deps.as_ref(), &init_admin).unwrap();

        let admin_info = message_info(&init_admin, &[]);

        // Test various invalid address formats
        let invalid_addresses = vec![
            "",               // Empty string
            "a",              // Too short
            "invalid",        // No prefix
            "cosmos1",        // Incomplete
            "cosmos1invalid", // Invalid format
            // Invalid prefix
            "invalid1234567890123456789012345678901234567890",
            // Too long
            "cosmos1234567890123456789012345678901234567890123456789012345678901234567890",
            "COSMOS1INVALIDUPPERCASE", // Uppercase (should be lowercase)
            "cosmos1!@#$%^&*()",       // Special characters
            "cosmos1\n\t\r",           // Control characters
            "cosmos1 space",           // Contains space
            "cosmos1-dash",            // Contains dash
            "cosmos1.dot",             // Contains dot
        ];

        for invalid_addr in invalid_addresses {
            let update_admin_msg = ExecuteMsg::UpdateAdmin {
                admin: invalid_addr.to_string(),
            };
            let err = execute(
                deps.as_mut(),
                mock_env(),
                admin_info.clone(),
                update_admin_msg,
            )
            .unwrap_err();
            assert!(
                matches!(err, ContractError::StdError(_)),
                "Expected StdError for invalid address: {invalid_addr}"
            );
        }

        // Test valid addresses should work
        let valid_new_admin = deps.api.addr_make("valid_admin");
        let update_admin_msg = ExecuteMsg::UpdateAdmin {
            admin: valid_new_admin.to_string(),
        };
        let res = execute(deps.as_mut(), mock_env(), admin_info, update_admin_msg).unwrap();
        assert_eq!(0, res.messages.len());
        ADMIN.assert_admin(deps.as_ref(), &valid_new_admin).unwrap();
    }

    #[test]
    fn test_admin_query_returns_correct_admin_after_updates() {
        let mut deps = mock_deps_babylon();
        let init_admin = deps.api.addr_make(INIT_ADMIN);
        let new_admin = deps.api.addr_make(NEW_ADMIN);
        let third_admin = deps.api.addr_make("third_admin");
        let bsn_id = "op-stack-l2-11155420".to_string();
        let min_pub_rand = 100;

        // Initialize contract
        let instantiate_msg = InstantiateMsg {
            admin: init_admin.to_string(),
            bsn_id,
            min_pub_rand,
            max_msgs_per_interval: MAX_MSGS_PER_INTERVAL,
            rate_limiting_interval: RATE_LIMITING_INTERVAL,
            bsn_activation_height: 1,
            finality_signature_interval: 100,
            allowed_finality_providers: None,
        };
        let info = message_info(&deps.api.addr_make(CREATOR), &[]);
        let res = instantiate(deps.as_mut(), mock_env(), info, instantiate_msg).unwrap();
        // Assert that no messages were sent
        assert_eq!(0, res.messages.len());
        // Use assert_admin to verify that the admin was set correctly
        ADMIN.assert_admin(deps.as_ref(), &init_admin).unwrap();

        // Test 1: Initial admin query
        let admin_query = query(deps.as_ref(), mock_env(), QueryMsg::Admin {}).unwrap();
        let admin_response: AdminResponse = from_json(admin_query).unwrap();
        assert_eq!(admin_response.admin.unwrap(), init_admin.as_str());

        // Test 2: Update admin and verify query consistency
        let update_admin_msg = ExecuteMsg::UpdateAdmin {
            admin: new_admin.to_string(),
        };
        let admin_info = message_info(&init_admin, &[]);
        execute(deps.as_mut(), mock_env(), admin_info, update_admin_msg).unwrap();

        // Query should reflect the new admin
        let admin_query = query(deps.as_ref(), mock_env(), QueryMsg::Admin {}).unwrap();
        let admin_response: AdminResponse = from_json(admin_query).unwrap();
        assert_eq!(admin_response.admin.unwrap(), new_admin.as_str());

        // Test 3: Multiple updates and consistency
        let update_admin_msg = ExecuteMsg::UpdateAdmin {
            admin: third_admin.to_string(),
        };
        let admin_info = message_info(&new_admin, &[]);
        execute(deps.as_mut(), mock_env(), admin_info, update_admin_msg).unwrap();

        let admin_query = query(deps.as_ref(), mock_env(), QueryMsg::Admin {}).unwrap();
        let admin_response: AdminResponse = from_json(admin_query).unwrap();
        assert_eq!(admin_response.admin.unwrap(), third_admin.as_str());

        // Test 4: Verify old admin cannot update anymore
        let update_admin_msg = ExecuteMsg::UpdateAdmin {
            admin: init_admin.to_string(),
        };
        let old_admin_info = message_info(&init_admin, &[]);
        let err = execute(deps.as_mut(), mock_env(), old_admin_info, update_admin_msg).unwrap_err();
        assert_eq!(err, ContractError::Admin(AdminError::NotAdmin {}));
    }

    #[test]
    fn test_admin_update_idempotency() {
        let mut deps = mock_deps_babylon();
        let init_admin = deps.api.addr_make(INIT_ADMIN);
        let new_admin = deps.api.addr_make(NEW_ADMIN);
        let bsn_id = "op-stack-l2-11155420".to_string();
        let min_pub_rand = 100;

        // Initialize contract
        let instantiate_msg = InstantiateMsg {
            admin: init_admin.to_string(),
            bsn_id,
            min_pub_rand,
            max_msgs_per_interval: MAX_MSGS_PER_INTERVAL,
            rate_limiting_interval: RATE_LIMITING_INTERVAL,
            bsn_activation_height: 1,
            finality_signature_interval: 1,
            allowed_finality_providers: None,
        };
        let info = message_info(&deps.api.addr_make(CREATOR), &[]);
        let res = instantiate(deps.as_mut(), mock_env(), info, instantiate_msg).unwrap();
        // Assert that no messages were sent
        assert_eq!(0, res.messages.len());
        // Use assert_admin to verify that the admin was set correctly
        ADMIN.assert_admin(deps.as_ref(), &init_admin).unwrap();

        // Test 1: Setting admin to same value should work
        let update_admin_msg = ExecuteMsg::UpdateAdmin {
            admin: init_admin.to_string(),
        };
        let admin_info = message_info(&init_admin, &[]);
        let res = execute(
            deps.as_mut(),
            mock_env(),
            admin_info.clone(),
            update_admin_msg,
        )
        .unwrap();
        assert_eq!(0, res.messages.len());

        // Admin should still be the same
        ADMIN.assert_admin(deps.as_ref(), &init_admin).unwrap();

        // Test 2: Update to new admin
        let update_admin_msg = ExecuteMsg::UpdateAdmin {
            admin: new_admin.to_string(),
        };
        let res = execute(deps.as_mut(), mock_env(), admin_info, update_admin_msg).unwrap();
        assert_eq!(0, res.messages.len());
        ADMIN.assert_admin(deps.as_ref(), &new_admin).unwrap();

        // Test 3: Setting new admin to same value should work
        let update_admin_msg = ExecuteMsg::UpdateAdmin {
            admin: new_admin.to_string(),
        };
        let admin_info = message_info(&new_admin, &[]);
        let res = execute(deps.as_mut(), mock_env(), admin_info, update_admin_msg).unwrap();
        assert_eq!(0, res.messages.len());
        ADMIN.assert_admin(deps.as_ref(), &new_admin).unwrap();
    }

    #[test]
    fn test_admin_permissions_transfer_immediately_after_update() {
        let mut deps = mock_deps_babylon();
        let init_admin = deps.api.addr_make(INIT_ADMIN);
        let new_admin = deps.api.addr_make(NEW_ADMIN);
        let bsn_id = "op-stack-l2-11155420".to_string();
        let min_pub_rand = 100;

        // Initialize contract
        let instantiate_msg = InstantiateMsg {
            admin: init_admin.to_string(),
            bsn_id,
            min_pub_rand,
            max_msgs_per_interval: MAX_MSGS_PER_INTERVAL,
            rate_limiting_interval: RATE_LIMITING_INTERVAL,
            bsn_activation_height: 1,
            finality_signature_interval: 100,
            allowed_finality_providers: None,
        };
        let info = message_info(&deps.api.addr_make(CREATOR), &[]);
        let res = instantiate(deps.as_mut(), mock_env(), info, instantiate_msg).unwrap();
        // Assert that no messages were sent
        assert_eq!(0, res.messages.len());
        // Use assert_admin to verify that the admin was set correctly
        ADMIN.assert_admin(deps.as_ref(), &init_admin).unwrap();

        // Test 1: Admin can update to themselves (idempotent)
        let update_admin_msg = ExecuteMsg::UpdateAdmin {
            admin: init_admin.to_string(),
        };
        let admin_info = message_info(&init_admin, &[]);
        let res = execute(
            deps.as_mut(),
            mock_env(),
            admin_info.clone(),
            update_admin_msg,
        )
        .unwrap();
        assert_eq!(0, res.messages.len());

        // Test 2: Admin transfers to new admin
        let update_admin_msg = ExecuteMsg::UpdateAdmin {
            admin: new_admin.to_string(),
        };
        let res = execute(
            deps.as_mut(),
            mock_env(),
            admin_info.clone(),
            update_admin_msg,
        )
        .unwrap();
        assert_eq!(0, res.messages.len());

        // Test 3: Old admin loses permissions immediately
        let update_admin_msg = ExecuteMsg::UpdateAdmin {
            admin: init_admin.to_string(),
        };
        let err = execute(deps.as_mut(), mock_env(), admin_info, update_admin_msg).unwrap_err();
        assert_eq!(err, ContractError::Admin(AdminError::NotAdmin {}));

        // Test 4: New admin has full permissions
        let update_admin_msg = ExecuteMsg::UpdateAdmin {
            admin: init_admin.to_string(),
        };
        let new_admin_info = message_info(&new_admin, &[]);
        let res = execute(deps.as_mut(), mock_env(), new_admin_info, update_admin_msg).unwrap();
        assert_eq!(0, res.messages.len());
        ADMIN.assert_admin(deps.as_ref(), &init_admin).unwrap();
    }

    #[test]
    fn test_admin_state_persists_across_queries_and_updates() {
        let mut deps = mock_deps_babylon();
        let init_admin = deps.api.addr_make(INIT_ADMIN);
        let new_admin = deps.api.addr_make(NEW_ADMIN);
        let bsn_id = "op-stack-l2-11155420".to_string();
        let min_pub_rand = 100;

        // Initialize contract
        let instantiate_msg = InstantiateMsg {
            admin: init_admin.to_string(),
            bsn_id,
            min_pub_rand,
            max_msgs_per_interval: MAX_MSGS_PER_INTERVAL,
            rate_limiting_interval: RATE_LIMITING_INTERVAL,
            bsn_activation_height: 1,
            finality_signature_interval: 100,
            allowed_finality_providers: None,
        };
        let info = message_info(&deps.api.addr_make(CREATOR), &[]);
        let res = instantiate(deps.as_mut(), mock_env(), info, instantiate_msg).unwrap();
        // Assert that no messages were sent
        assert_eq!(0, res.messages.len());
        // Use assert_admin to verify that the admin was set correctly
        ADMIN.assert_admin(deps.as_ref(), &init_admin).unwrap();

        // Test 1: Admin state persists across queries
        for _ in 0..5 {
            let admin_query = query(deps.as_ref(), mock_env(), QueryMsg::Admin {}).unwrap();
            let admin_response: AdminResponse = from_json(admin_query).unwrap();
            assert_eq!(admin_response.admin.unwrap(), init_admin.as_str());
        }

        // Test 2: Admin state persists after update
        let update_admin_msg = ExecuteMsg::UpdateAdmin {
            admin: new_admin.to_string(),
        };
        let admin_info = message_info(&init_admin, &[]);
        execute(deps.as_mut(), mock_env(), admin_info, update_admin_msg).unwrap();

        // Verify persistence across multiple queries
        for _ in 0..5 {
            let admin_query = query(deps.as_ref(), mock_env(), QueryMsg::Admin {}).unwrap();
            let admin_response: AdminResponse = from_json(admin_query).unwrap();
            assert_eq!(admin_response.admin.unwrap(), new_admin.as_str());
        }

        // Test 3: Config should remain unchanged after admin update
        let config_query = query(deps.as_ref(), mock_env(), QueryMsg::Config {}).unwrap();
        let config: Config = from_json(config_query).unwrap();
        assert_eq!(config.bsn_id, "op-stack-l2-11155420".to_string());
        assert_eq!(config.min_pub_rand, min_pub_rand);
    }

    #[test]
    fn test_prune_finality_signatures_execution() {
        let mut deps = mock_deps_babylon();
        let admin = deps.api.addr_make(INIT_ADMIN);
        let non_admin = deps.api.addr_make("non_admin");

        // Set up admin
        ADMIN.set(deps.as_mut(), Some(admin.clone())).unwrap();

        // Insert some finality signatures
        let fp_btc_pk = get_random_fp_pk();
        for height in 100..110 {
            let block_hash = get_random_block_hash();
            let signature = get_random_block_hash();
            insert_finality_sig_and_signatory(
                deps.as_mut().storage,
                &fp_btc_pk,
                height,
                &block_hash,
                &signature,
            )
            .unwrap();
        }

        // Verify signatures exist before pruning
        for height in 100..110 {
            let sig = list_finality_signatures(deps.as_ref().storage, height, &fp_btc_pk).unwrap();
            assert!(sig.is_some());
        }

        // Test successful pruning by admin
        let msg = ExecuteMsg::PruneData {
            rollup_height: 105,
            max_signatures_to_prune: Some(10),
            max_pub_rand_values_to_prune: None,
        };

        let info = message_info(&admin, &[]);
        let response = execute(deps.as_mut(), mock_env(), info, msg).unwrap();

        assert_eq!(response.attributes.len(), 5);
        assert_eq!(response.attributes[0].key, "action");
        assert_eq!(response.attributes[0].value, "prune_data");
        assert_eq!(response.attributes[1].key, "rollup_height");
        assert_eq!(response.attributes[1].value, "105");
        assert_eq!(response.attributes[2].key, "pruned_signatures");
        assert_eq!(response.attributes[2].value, "6"); // Heights 100-105
        assert_eq!(response.attributes[3].key, "pruned_signatories");
        assert_eq!(response.attributes[3].value, "6"); // Heights 100-105

        // Verify signatures are pruned
        for height in 100..106 {
            let sig = list_finality_signatures(deps.as_ref().storage, height, &fp_btc_pk).unwrap();
            assert!(sig.is_none());
        }

        // Verify remaining signatures are still there
        for height in 106..110 {
            let sig = list_finality_signatures(deps.as_ref().storage, height, &fp_btc_pk).unwrap();
            assert!(sig.is_some());
        }

        // Test that non-admin cannot call pruning
        let msg = ExecuteMsg::PruneData {
            rollup_height: 200,
            max_signatures_to_prune: None,
            max_pub_rand_values_to_prune: None,
        };

        let info = message_info(&non_admin, &[]);
        let result = execute(deps.as_mut(), mock_env(), info, msg);
        assert!(result.is_err());
    }

    #[test]
    fn test_prune_signatories_execution() {
        let mut deps = mock_deps_babylon();
        let admin = deps.api.addr_make(INIT_ADMIN);
        let non_admin = deps.api.addr_make("non_admin");

        // Set up admin
        ADMIN.set(deps.as_mut(), Some(admin.clone())).unwrap();

        // Insert some signatories entries
        let fp_btc_pk = get_random_fp_pk();
        for height in 100..110 {
            let block_hash = get_random_block_hash();
            let signature = get_random_block_hash();
            insert_finality_sig_and_signatory(
                deps.as_mut().storage,
                &fp_btc_pk,
                height,
                &block_hash,
                &signature,
            )
            .unwrap();
        }

        // Verify signatories exist before pruning
        for height in 100..110 {
            let block_hash = get_random_block_hash(); // This won't match, but we're just checking the function exists
            let _signatories = crate::state::finality::get_signatories_by_block_hash(
                deps.as_ref().storage,
                height,
                &block_hash,
            )
            .unwrap();
            // Note: This will be None because we're using a different block_hash, but the function should work
        }

        // Test successful pruning by admin
        let msg = ExecuteMsg::PruneData {
            rollup_height: 105,
            max_signatures_to_prune: Some(10),
            max_pub_rand_values_to_prune: None,
        };

        let info = message_info(&admin, &[]);
        let response = execute(deps.as_mut(), mock_env(), info, msg).unwrap();

        assert_eq!(response.attributes.len(), 5); // action, rollup_height, pruned_signatures, pruned_signatories, pruned_pub_rand_values
        assert_eq!(response.attributes[0].key, "action");
        assert_eq!(response.attributes[0].value, "prune_data");
        assert_eq!(response.attributes[1].key, "rollup_height");
        assert_eq!(response.attributes[1].value, "105");
        assert_eq!(response.attributes[2].key, "pruned_signatures");
        assert_eq!(response.attributes[2].value, "6"); // Heights 100-105
        assert_eq!(response.attributes[3].key, "pruned_signatories");
        assert_eq!(response.attributes[3].value, "6"); // Heights 100-105
        assert_eq!(response.attributes[4].key, "pruned_pub_rand_values");
        assert_eq!(response.attributes[4].value, "0");

        // Test that non-admin cannot call pruning
        let msg = ExecuteMsg::PruneData {
            rollup_height: 200,
            max_signatures_to_prune: None,
            max_pub_rand_values_to_prune: None,
        };

        let info = message_info(&non_admin, &[]);
        let result = execute(deps.as_mut(), mock_env(), info, msg);
        assert!(result.is_err());
    }

    #[test]
    fn test_prune_public_randomness_values_execution() {
        let mut deps = mock_deps_babylon();
        let admin = deps.api.addr_make(INIT_ADMIN);
        let non_admin = deps.api.addr_make("non_admin");

        // Set up admin
        ADMIN.set(deps.as_mut(), Some(admin.clone())).unwrap();

        // Insert some public randomness values
        let fp_btc_pk = get_random_fp_pk();
        for height in 100..110 {
            let pub_rand = get_random_pub_rand();
            insert_pub_rand_value(deps.as_mut().storage, &fp_btc_pk, height, &pub_rand).unwrap();
        }

        // Verify values exist before pruning
        for height in 100..110 {
            let val = get_pub_rand_value(deps.as_ref().storage, &fp_btc_pk, height).unwrap();
            assert!(val.is_some());
        }

        // Test successful pruning by admin
        let msg = ExecuteMsg::PruneData {
            rollup_height: 105,
            max_signatures_to_prune: None,
            max_pub_rand_values_to_prune: Some(10),
        };

        let info = message_info(&admin, &[]);
        let response = execute(deps.as_mut(), mock_env(), info, msg).unwrap();

        assert_eq!(response.attributes.len(), 5);
        assert_eq!(response.attributes[0].key, "action");
        assert_eq!(response.attributes[0].value, "prune_data");
        assert_eq!(response.attributes[1].key, "rollup_height");
        assert_eq!(response.attributes[1].value, "105");
        assert_eq!(response.attributes[2].key, "pruned_signatures");
        assert_eq!(response.attributes[2].value, "0");
        assert_eq!(response.attributes[3].key, "pruned_signatories");
        assert_eq!(response.attributes[3].value, "0");
        assert_eq!(response.attributes[4].key, "pruned_pub_rand_values");
        assert_eq!(response.attributes[4].value, "6"); // Heights 100-105

        // Verify values are pruned
        for height in 100..106 {
            let val = get_pub_rand_value(deps.as_ref().storage, &fp_btc_pk, height).unwrap();
            assert!(val.is_none());
        }

        // Verify remaining values are still there
        for height in 106..110 {
            let val = get_pub_rand_value(deps.as_ref().storage, &fp_btc_pk, height).unwrap();
            assert!(val.is_some());
        }

        // Test that non-admin cannot call pruning
        let msg = ExecuteMsg::PruneData {
            rollup_height: 200,
            max_signatures_to_prune: None,
            max_pub_rand_values_to_prune: None,
        };

        let info = message_info(&non_admin, &[]);
        let result = execute(deps.as_mut(), mock_env(), info, msg);
        assert!(result.is_err());
    }

    #[test]
    fn test_prune_data_execution() {
        let mut deps = mock_deps_babylon();
        let admin = deps.api.addr_make(INIT_ADMIN);
        let non_admin = deps.api.addr_make("non_admin");

        // Set up admin
        ADMIN.set(deps.as_mut(), Some(admin.clone())).unwrap();

        // Insert some finality signatures
        let fp_btc_pk = get_random_fp_pk();
        for height in 100..110 {
            let block_hash = get_random_block_hash();
            let signature = get_random_block_hash();
            insert_finality_sig_and_signatory(
                deps.as_mut().storage,
                &fp_btc_pk,
                height,
                &block_hash,
                &signature,
            )
            .unwrap();
        }

        // Insert some public randomness values
        for height in 100..110 {
            let pub_rand = get_random_pub_rand();
            insert_pub_rand_value(deps.as_mut().storage, &fp_btc_pk, height, &pub_rand).unwrap();
        }

        // Verify data exists before pruning
        for height in 100..110 {
            let sig = list_finality_signatures(deps.as_ref().storage, height, &fp_btc_pk).unwrap();
            assert!(sig.is_some());
            let val = get_pub_rand_value(deps.as_ref().storage, &fp_btc_pk, height).unwrap();
            assert!(val.is_some());
        }

        // Test successful pruning of both data types by admin
        let msg = ExecuteMsg::PruneData {
            rollup_height: 105,
            max_signatures_to_prune: Some(10),
            max_pub_rand_values_to_prune: Some(10),
        };

        let info = message_info(&admin, &[]);
        let response = execute(deps.as_mut(), mock_env(), info, msg).unwrap();

        assert_eq!(response.attributes.len(), 5);
        assert_eq!(response.attributes[0].key, "action");
        assert_eq!(response.attributes[0].value, "prune_data");
        assert_eq!(response.attributes[1].key, "rollup_height");
        assert_eq!(response.attributes[1].value, "105");
        assert_eq!(response.attributes[2].key, "pruned_signatures");
        assert_eq!(response.attributes[2].value, "6"); // Heights 100-105
        assert_eq!(response.attributes[3].key, "pruned_signatories");
        assert_eq!(response.attributes[3].value, "6"); // Heights 100-105
        assert_eq!(response.attributes[4].key, "pruned_pub_rand_values");
        assert_eq!(response.attributes[4].value, "6"); // Heights 100-105

        // Verify data is pruned
        for height in 100..106 {
            let sig = list_finality_signatures(deps.as_ref().storage, height, &fp_btc_pk).unwrap();
            assert!(sig.is_none());
            let val = get_pub_rand_value(deps.as_ref().storage, &fp_btc_pk, height).unwrap();
            assert!(val.is_none());
        }

        // Verify remaining data is still there
        for height in 106..110 {
            let sig = list_finality_signatures(deps.as_ref().storage, height, &fp_btc_pk).unwrap();
            assert!(sig.is_some());
            let val = get_pub_rand_value(deps.as_ref().storage, &fp_btc_pk, height).unwrap();
            assert!(val.is_some());
        }

        // Test pruning only finality signatures
        let msg = ExecuteMsg::PruneData {
            rollup_height: 108,
            max_signatures_to_prune: Some(5),
            max_pub_rand_values_to_prune: Some(0),
        };

        let info = message_info(&admin, &[]);
        let response = execute(deps.as_mut(), mock_env(), info, msg).unwrap();

        assert_eq!(response.attributes.len(), 5); // action, rollup_height, pruned_signatures, pruned_signatories, pruned_pub_rand_values
        assert_eq!(response.attributes[2].key, "pruned_signatures");
        assert_eq!(response.attributes[2].value, "3"); // Heights 106-108
        assert_eq!(response.attributes[3].key, "pruned_signatories");
        assert_eq!(response.attributes[3].value, "3"); // Heights 106-108
        assert_eq!(response.attributes[4].key, "pruned_pub_rand_values");
        assert_eq!(response.attributes[4].value, "0"); // Heights 106-108

        // Test pruning only pub rand values
        let msg = ExecuteMsg::PruneData {
            rollup_height: 108,
            max_signatures_to_prune: Some(0),
            max_pub_rand_values_to_prune: Some(5),
        };

        let info = message_info(&admin, &[]);
        let response = execute(deps.as_mut(), mock_env(), info, msg).unwrap();

        assert_eq!(response.attributes.len(), 5); // action, rollup_height, pruned_signatures, pruned_signatories, pruned_pub_rand_values
        assert_eq!(response.attributes[2].key, "pruned_signatures");
        assert_eq!(response.attributes[2].value, "0"); // Heights 106-108
        assert_eq!(response.attributes[3].key, "pruned_signatories");
        assert_eq!(response.attributes[3].value, "0"); // Heights 106-108
        assert_eq!(response.attributes[4].key, "pruned_pub_rand_values");
        // The value will depend on the test setup, but you can check it's a string representing a number.
        assert!(response.attributes[4].value.parse::<u64>().is_ok());

        // Test that non-admin cannot call pruning
        let msg = ExecuteMsg::PruneData {
            rollup_height: 200,
            max_signatures_to_prune: Some(0),
            max_pub_rand_values_to_prune: Some(0),
        };

        let info = message_info(&non_admin, &[]);
        let result = execute(deps.as_mut(), mock_env(), info, msg);
        assert!(result.is_err());
    }

    #[test]
    fn test_update_config() {
        let mut deps = mock_deps_babylon();
        let admin = deps.api.addr_make(INIT_ADMIN);
        let non_admin = deps.api.addr_make("non_admin");
        let bsn_id = "op-stack-l2-11155420".to_string();
        let min_pub_rand = 100;
        let bsn_activation_height = 1000;
        let finality_signature_interval = 100;

        // Initialize contract
        let instantiate_msg = InstantiateMsg {
            admin: admin.to_string(),
            bsn_id: bsn_id.clone(),
            min_pub_rand,
            max_msgs_per_interval: MAX_MSGS_PER_INTERVAL,
            rate_limiting_interval: RATE_LIMITING_INTERVAL,
            bsn_activation_height,
            finality_signature_interval,
            allowed_finality_providers: None,
        };
        let info = message_info(&deps.api.addr_make(CREATOR), &[]);
        instantiate(deps.as_mut(), mock_env(), info, instantiate_msg).unwrap();

        // Test 1: Admin can update individual fields
        let update_msg = ExecuteMsg::UpdateConfig {
            min_pub_rand: Some(200),
            max_msgs_per_interval: None,
            rate_limiting_interval: None,
            bsn_activation_height: None,
            finality_signature_interval: None,
        };
        let admin_info = message_info(&admin, &[]);
        let res = execute(deps.as_mut(), mock_env(), admin_info.clone(), update_msg).unwrap();

        assert_eq!(res.attributes.len(), 1);
        assert_eq!(res.attributes[0].key, "action");
        assert_eq!(res.attributes[0].value, "update_config");

        // Verify config was updated
        let config_query = query(deps.as_ref(), mock_env(), QueryMsg::Config {}).unwrap();
        let config: Config = from_json(config_query).unwrap();
        assert_eq!(config.bsn_id, bsn_id); // unchanged
        assert_eq!(config.min_pub_rand, 200); // updated
        assert_eq!(config.bsn_activation_height, bsn_activation_height); // unchanged
        assert_eq!(
            config.finality_signature_interval,
            finality_signature_interval
        ); // unchanged

        // Test 2: Update multiple fields at once
        let update_msg = ExecuteMsg::UpdateConfig {
            min_pub_rand: Some(300),
            max_msgs_per_interval: Some(150),
            rate_limiting_interval: Some(15000),
            bsn_activation_height: Some(2000),
            finality_signature_interval: Some(200),
        };
        let res = execute(deps.as_mut(), mock_env(), admin_info.clone(), update_msg).unwrap();

        assert_eq!(res.attributes.len(), 1);
        assert_eq!(res.attributes[0].key, "action");
        assert_eq!(res.attributes[0].value, "update_config");

        // Verify all fields were updated
        let config_query = query(deps.as_ref(), mock_env(), QueryMsg::Config {}).unwrap();
        let config: Config = from_json(config_query).unwrap();
        assert_eq!(config.bsn_id, bsn_id); // unchanged
        assert_eq!(config.min_pub_rand, 300);
        assert_eq!(config.rate_limiting.max_msgs_per_interval, 150);
        assert_eq!(config.rate_limiting.block_interval, 15000);
        assert_eq!(config.bsn_activation_height, 2000);
        assert_eq!(config.finality_signature_interval, 200);

        // Test 3: Non-admin cannot update config
        let non_admin_info = message_info(&non_admin, &[]);
        let update_msg = ExecuteMsg::UpdateConfig {
            min_pub_rand: Some(999),
            max_msgs_per_interval: None,
            rate_limiting_interval: None,
            bsn_activation_height: None,
            finality_signature_interval: None,
        };
        let err = execute(deps.as_mut(), mock_env(), non_admin_info, update_msg).unwrap_err();
        assert_eq!(err, ContractError::Admin(AdminError::NotAdmin {}));

        // Test 4: Empty update should fail
        let empty_update_msg = ExecuteMsg::UpdateConfig {
            min_pub_rand: None,
            max_msgs_per_interval: None,
            rate_limiting_interval: None,
            bsn_activation_height: None,
            finality_signature_interval: None,
        };
        let err = execute(deps.as_mut(), mock_env(), admin_info, empty_update_msg).unwrap_err();
        assert_eq!(err, ContractError::NoConfigFieldsToUpdate);
    }

    #[test]
    fn test_update_config_validation() {
        let mut deps = mock_deps_babylon();
        let admin = deps.api.addr_make(INIT_ADMIN);
        let bsn_id = "op-stack-l2-11155420".to_string();

        // Initialize contract
        let instantiate_msg = InstantiateMsg {
            admin: admin.to_string(),
            bsn_id,
            min_pub_rand: 100,
            max_msgs_per_interval: MAX_MSGS_PER_INTERVAL,
            rate_limiting_interval: RATE_LIMITING_INTERVAL,
            bsn_activation_height: 1000,
            finality_signature_interval: 100,
            allowed_finality_providers: None,
        };
        let info = message_info(&deps.api.addr_make(CREATOR), &[]);
        instantiate(deps.as_mut(), mock_env(), info, instantiate_msg).unwrap();

        let admin_info = message_info(&admin, &[]);

        // Test invalid min_pub_rand
        let invalid_min_pub_rand_update = ExecuteMsg::UpdateConfig {
            min_pub_rand: Some(0), // invalid: must be > 0
            max_msgs_per_interval: None,
            rate_limiting_interval: None,
            bsn_activation_height: None,
            finality_signature_interval: None,
        };
        let err = execute(
            deps.as_mut(),
            mock_env(),
            admin_info.clone(),
            invalid_min_pub_rand_update,
        )
        .unwrap_err();
        assert_eq!(err, ContractError::InvalidMinPubRand(0));

        // Test invalid max_msgs_per_interval
        let invalid_max_msgs_update = ExecuteMsg::UpdateConfig {
            min_pub_rand: None,
            max_msgs_per_interval: Some(0), // invalid: must be > 0
            rate_limiting_interval: None,
            bsn_activation_height: None,
            finality_signature_interval: None,
        };
        let err = execute(
            deps.as_mut(),
            mock_env(),
            admin_info.clone(),
            invalid_max_msgs_update,
        )
        .unwrap_err();
        assert_eq!(err, ContractError::InvalidMaxMsgsPerInterval(0));

        // Test invalid rate_limiting_interval
        let invalid_rate_interval_update = ExecuteMsg::UpdateConfig {
            min_pub_rand: None,
            max_msgs_per_interval: None,
            rate_limiting_interval: Some(0), // invalid: must be > 0
            bsn_activation_height: None,
            finality_signature_interval: None,
        };
        let err = execute(
            deps.as_mut(),
            mock_env(),
            admin_info.clone(),
            invalid_rate_interval_update,
        )
        .unwrap_err();
        assert_eq!(err, ContractError::InvalidRateLimitingInterval(0));

        // Test invalid finality_signature_interval
        let invalid_finality_interval_update = ExecuteMsg::UpdateConfig {
            min_pub_rand: None,
            max_msgs_per_interval: None,
            rate_limiting_interval: None,
            bsn_activation_height: None,
            finality_signature_interval: Some(0), // invalid: must be > 0
        };
        let err = execute(
            deps.as_mut(),
            mock_env(),
            admin_info,
            invalid_finality_interval_update,
        )
        .unwrap_err();
        assert_eq!(err, ContractError::InvalidFinalitySignatureInterval(0));
    }

    #[test]
    fn test_allowlist_management() {
        use rand::rngs::StdRng;
        use rand::{Rng, SeedableRng};
        let mut deps = mock_deps_babylon();
        let admin = deps.api.addr_make(INIT_ADMIN);
        let admin_info = message_info(&admin, &[]);
        let non_admin_info = message_info(&deps.api.addr_make("non_admin"), &[]);

        // Helper to generate random hex pubkeys using a shared rng
        fn random_fp_pubkeys(rng: &mut StdRng, n: usize) -> Vec<String> {
            (0..n)
                .map(|_| {
                    (0..66)
                        .map(|_| format!("{:x}", rng.random_range(0..16)))
                        .collect::<String>()
                })
                .collect()
        }

        let mut rng = StdRng::seed_from_u64(42); // deterministic
        let initial_fps = random_fp_pubkeys(&mut rng, 5);

        let instantiate_msg = InstantiateMsg {
            admin: admin.to_string(),
            bsn_id: "op-stack-l2-11155420".to_string(),
            min_pub_rand: 100,
            max_msgs_per_interval: MAX_MSGS_PER_INTERVAL,
            rate_limiting_interval: RATE_LIMITING_INTERVAL,
            bsn_activation_height: 0,
            finality_signature_interval: 1,
            allowed_finality_providers: Some(initial_fps.clone()),
        };
        let info = message_info(&deps.api.addr_make(CREATOR), &[]);
        instantiate(deps.as_mut(), mock_env(), info, instantiate_msg).unwrap();

        // Check all initial FPs are in allowlist
        let query_res = query(
            deps.as_ref(),
            mock_env(),
            QueryMsg::AllowedFinalityProviders {},
        )
        .unwrap();
        let mut allowed_fps: Vec<String> = from_json(query_res).unwrap();
        for fp in &initial_fps {
            assert!(allowed_fps.contains(fp));
        }
        let orig_len = allowed_fps.len();

        // Test adding a duplicate FP (should not error, allowlist unchanged)
        let dup_add_msg = ExecuteMsg::AddToAllowlist {
            fp_pubkey_hex_list: vec![initial_fps[0].clone()],
        };
        let res = execute(deps.as_mut(), mock_env(), admin_info.clone(), dup_add_msg).unwrap();
        assert_eq!(res.attributes[0].key, "action");
        assert_eq!(res.attributes[0].value, "add_to_allowlist");
        // Allowlist should not grow
        let query_res = query(
            deps.as_ref(),
            mock_env(),
            QueryMsg::AllowedFinalityProviders {},
        )
        .unwrap();
        allowed_fps = from_json(query_res).unwrap();
        assert_eq!(allowed_fps.len(), orig_len);

        // Test removing a non-existent FP (should not error, allowlist unchanged)
        let non_existent_fp = "deadbeef".repeat(8);
        let remove_msg = ExecuteMsg::RemoveFromAllowlist {
            fp_pubkey_hex_list: vec![non_existent_fp.clone()],
        };
        let res = execute(deps.as_mut(), mock_env(), admin_info.clone(), remove_msg).unwrap();
        assert_eq!(res.attributes[0].key, "action");
        assert_eq!(res.attributes[0].value, "remove_from_allowlist");
        // Allowlist should not shrink
        let query_res = query(
            deps.as_ref(),
            mock_env(),
            QueryMsg::AllowedFinalityProviders {},
        )
        .unwrap();
        allowed_fps = from_json(query_res).unwrap();
        assert_eq!(allowed_fps.len(), orig_len);

        // Test adding more FPs
        let new_fps = random_fp_pubkeys(&mut rng, 3);
        let add_msg = ExecuteMsg::AddToAllowlist {
            fp_pubkey_hex_list: new_fps.clone(),
        };
        let res = execute(deps.as_mut(), mock_env(), admin_info.clone(), add_msg).unwrap();
        assert_eq!(res.attributes[0].value, "add_to_allowlist");
        let query_res = query(
            deps.as_ref(),
            mock_env(),
            QueryMsg::AllowedFinalityProviders {},
        )
        .unwrap();
        allowed_fps = from_json(query_res).unwrap();
        for fp in &new_fps {
            assert!(allowed_fps.contains(fp));
        }
        assert_eq!(allowed_fps.len(), orig_len + new_fps.len());

        // Test removing some FPs (including one that was just added)
        let remove_some = vec![initial_fps[0].clone(), new_fps[0].clone()];
        let remove_msg = ExecuteMsg::RemoveFromAllowlist {
            fp_pubkey_hex_list: remove_some.clone(),
        };
        let res = execute(deps.as_mut(), mock_env(), admin_info.clone(), remove_msg).unwrap();
        assert_eq!(res.attributes[0].value, "remove_from_allowlist");
        let query_res = query(
            deps.as_ref(),
            mock_env(),
            QueryMsg::AllowedFinalityProviders {},
        )
        .unwrap();
        allowed_fps = from_json(query_res).unwrap();
        for fp in &remove_some {
            assert!(!allowed_fps.contains(fp));
        }
        assert_eq!(
            allowed_fps.len(),
            orig_len + new_fps.len() - remove_some.len()
        );

        // Test non-admin cannot add
        let add_msg = ExecuteMsg::AddToAllowlist {
            fp_pubkey_hex_list: random_fp_pubkeys(&mut rng, 1),
        };
        let err = execute(deps.as_mut(), mock_env(), non_admin_info, add_msg).unwrap_err();
        assert_eq!(err, ContractError::Admin(AdminError::NotAdmin {}));
    }

    #[test]
    fn test_instantiate_with_allowed_finality_providers() {
        let mut deps = mock_deps_babylon();
        let admin = deps.api.addr_make(INIT_ADMIN);

        // Test instantiating with initial allowlist
        let initial_fp =
            "02a0434d9e47f3c86235477c7b1ae6ae5d3442d49b1943c2b752a68e2a47e247c7".to_string();
        let instantiate_msg = InstantiateMsg {
            admin: admin.to_string(),
            bsn_id: "op-stack-l2-11155420".to_string(),
            min_pub_rand: 100,
            max_msgs_per_interval: MAX_MSGS_PER_INTERVAL,
            rate_limiting_interval: RATE_LIMITING_INTERVAL,
            bsn_activation_height: 0,
            finality_signature_interval: 1,
            allowed_finality_providers: Some(vec![initial_fp.clone()]),
        };
        let info = message_info(&deps.api.addr_make(CREATOR), &[]);
        instantiate(deps.as_mut(), mock_env(), info, instantiate_msg).unwrap();
        // Query and check
        let query_res = query(
            deps.as_ref(),
            mock_env(),
            QueryMsg::AllowedFinalityProviders {},
        )
        .unwrap();
        let allowed_fps: Vec<String> = from_json(query_res).unwrap();
        assert!(allowed_fps.contains(&initial_fp));
    }

    #[test]
    fn test_historical_allowlist_query() {
        let mut deps = mock_deps_babylon();
        let admin = deps.api.addr_make(INIT_ADMIN);
        let admin_info = message_info(&admin, &[]);

        // Helper function to create mock env with specific height
        fn mock_env_at_height(height: u64) -> Env {
            let mut env = mock_env();
            env.block.height = height;
            env
        }

        // Setup: Instantiate with initial FPs
        let initial_fps = vec![
            get_random_fp_pk_hex(), // fp1
            get_random_fp_pk_hex(), // fp2
            get_random_fp_pk_hex(), // fp3
        ];
        let instantiate_msg = InstantiateMsg {
            admin: admin.to_string(),
            bsn_id: "op-stack-l2-test".to_string(),
            min_pub_rand: 100,
            max_msgs_per_interval: MAX_MSGS_PER_INTERVAL,
            rate_limiting_interval: RATE_LIMITING_INTERVAL,
            bsn_activation_height: 0,
            finality_signature_interval: 1,
            allowed_finality_providers: Some(initial_fps.clone()),
        };
        let info = message_info(&deps.api.addr_make(CREATOR), &[]);
        instantiate(
            deps.as_mut(),
            mock_env_at_height(100),
            info,
            instantiate_msg,
        )
        .unwrap();

        // Height 105: Add fp4, Remove fp3
        let fp4 = get_random_fp_pk_hex(); // Generate proper random fp4
        let add_msg = ExecuteMsg::AddToAllowlist {
            fp_pubkey_hex_list: vec![fp4.clone()],
        };
        execute(
            deps.as_mut(),
            mock_env_at_height(105),
            admin_info.clone(),
            add_msg,
        )
        .unwrap();

        let remove_msg = ExecuteMsg::RemoveFromAllowlist {
            fp_pubkey_hex_list: vec![initial_fps[2].clone()], // remove fp3
        };
        execute(
            deps.as_mut(),
            mock_env_at_height(105),
            admin_info,
            remove_msg,
        )
        .unwrap();

        // Test historical queries

        // Query at Babylon height 102 (should get state from height 100): [fp1, fp2, fp3]
        let query_res = query(
            deps.as_ref(),
            mock_env(),
            QueryMsg::AllowedFinalityProvidersAtHeight {
                babylon_height: 102,
            },
        )
        .unwrap();
        let fps_at_102: Vec<String> = from_json(query_res).unwrap();
        assert_eq!(fps_at_102.len(), 3);
        assert!(fps_at_102.contains(&initial_fps[0])); // fp1
        assert!(fps_at_102.contains(&initial_fps[1])); // fp2
        assert!(fps_at_102.contains(&initial_fps[2])); // fp3
        assert!(!fps_at_102.contains(&fp4)); // fp4 not added yet

        // Query at Babylon height 107 (should get state from height 105): [fp1, fp2, fp4]
        let query_res = query(
            deps.as_ref(),
            mock_env(),
            QueryMsg::AllowedFinalityProvidersAtHeight {
                babylon_height: 107,
            },
        )
        .unwrap();
        let fps_at_107: Vec<String> = from_json(query_res).unwrap();
        assert_eq!(fps_at_107.len(), 3);
        assert!(fps_at_107.contains(&initial_fps[0])); // fp1
        assert!(fps_at_107.contains(&initial_fps[1])); // fp2
        assert!(!fps_at_107.contains(&initial_fps[2])); // fp3 removed
        assert!(fps_at_107.contains(&fp4)); // fp4 added

        // Query current state (should match height 107)
        let query_res = query(
            deps.as_ref(),
            mock_env(),
            QueryMsg::AllowedFinalityProviders {},
        )
        .unwrap();
        let current_fps: Vec<String> = from_json(query_res).unwrap();
        assert_eq!(current_fps.len(), fps_at_107.len());
        for fp in &fps_at_107 {
            assert!(current_fps.contains(fp));
        }
    }

    #[test]
<<<<<<< HEAD
    fn test_allowlist_events() {
        let mut deps = mock_deps_babylon();
        let admin = deps.api.addr_make(INIT_ADMIN);
        let admin_info = message_info(&admin, &[]);

        // Instantiate contract
        let instantiate_msg = InstantiateMsg {
            admin: admin.to_string(),
            bsn_id: "test-bsn-id".to_string(),
            min_pub_rand: 100,
            max_msgs_per_interval: MAX_MSGS_PER_INTERVAL,
            rate_limiting_interval: RATE_LIMITING_INTERVAL,
            bsn_activation_height: 0,
            finality_signature_interval: 1,
            allowed_finality_providers: None,
        };
        let info = message_info(&deps.api.addr_make(CREATOR), &[]);
        instantiate(deps.as_mut(), mock_env(), info, instantiate_msg).unwrap();

        // Test add to allowlist event
        let fp_keys = vec![
            "02a0434d9e47f3c86235477c7b1ae6ae5d3442d49b1943c2b752a68e2a47e247c7".to_string(),
            "c51bff10d544a2daa9e57fa00b70eb4b61d01a646c040fd0c7c1f69fd8289c8ac3".to_string(),
        ];
        let add_msg = ExecuteMsg::AddToAllowlist {
            fp_pubkey_hex_list: fp_keys.clone(),
        };
        let res = execute(deps.as_mut(), mock_env(), admin_info.clone(), add_msg).unwrap();

        // Check event was emitted
        assert_eq!(res.events.len(), 1);
        let event = &res.events[0];
        assert_eq!(event.ty, "add_to_allowlist");
        assert_eq!(event.attributes.len(), 1);
        assert_eq!(event.attributes[0].key, "fp_pubkeys");
        assert_eq!(event.attributes[0].value, fp_keys.join(","));

        // Test remove from allowlist event
        let remove_msg = ExecuteMsg::RemoveFromAllowlist {
            fp_pubkey_hex_list: vec![fp_keys[0].clone()],
        };
        let res = execute(deps.as_mut(), mock_env(), admin_info, remove_msg).unwrap();

        // Check event was emitted
        assert_eq!(res.events.len(), 1);
        let event = &res.events[0];
        assert_eq!(event.ty, "remove_from_allowlist");
        assert_eq!(event.attributes.len(), 1);
        assert_eq!(event.attributes[0].key, "fp_pubkeys");
        assert_eq!(event.attributes[0].value, fp_keys[0].clone());
=======
    fn test_instantiate_allowlist_event() {
        let mut deps = mock_deps_babylon();
        let admin = deps.api.addr_make(INIT_ADMIN);
        let bsn_id = "op-stack-l2-11155420".to_string();
        let min_pub_rand = 100;

        // Test 1: Instantiate with allowed finality providers - should have allow-list attribute
        let fp_list = vec![
            "02a0434d9e47f3c86235477c7b1ae6ae5d3442d49b1943c2b752a68e2a47e247c7".to_string(),
            "03b0434d9e47f3c86235477c7b1ae6ae5d3442d49b1943c2b752a68e2a47e247c8".to_string(),
        ];
        let expected_allowlist = fp_list.join(",");

        let instantiate_msg = InstantiateMsg {
            admin: admin.to_string(),
            bsn_id: bsn_id.clone(),
            min_pub_rand,
            max_msgs_per_interval: MAX_MSGS_PER_INTERVAL,
            rate_limiting_interval: RATE_LIMITING_INTERVAL,
            bsn_activation_height: 1000,
            finality_signature_interval: 100,
            allowed_finality_providers: Some(fp_list),
        };

        let info = message_info(&deps.api.addr_make(CREATOR), &[]);
        let res = instantiate(deps.as_mut(), mock_env(), info, instantiate_msg).unwrap();

        // Verify response has both action and allow-list attributes
        assert_eq!(res.attributes.len(), 2);
        assert_eq!(res.attributes[0].key, "action");
        assert_eq!(res.attributes[0].value, "instantiate");
        assert_eq!(res.attributes[1].key, "allow-list");
        assert_eq!(res.attributes[1].value, expected_allowlist);

        // Test 2: Instantiate without allowed finality providers - should not have allow-list attribute
        let mut deps2 = mock_deps_babylon();
        let instantiate_msg2 = InstantiateMsg {
            admin: admin.to_string(),
            bsn_id,
            min_pub_rand,
            max_msgs_per_interval: MAX_MSGS_PER_INTERVAL,
            rate_limiting_interval: RATE_LIMITING_INTERVAL,
            bsn_activation_height: 1000,
            finality_signature_interval: 100,
            allowed_finality_providers: None,
        };

        let info2 = message_info(&deps2.api.addr_make(CREATOR), &[]);
        let res2 = instantiate(deps2.as_mut(), mock_env(), info2, instantiate_msg2).unwrap();

        // Verify response has only action attribute
        assert_eq!(res2.attributes.len(), 1);
        assert_eq!(res2.attributes[0].key, "action");
        assert_eq!(res2.attributes[0].value, "instantiate");
>>>>>>> 771a5bb1
    }
}<|MERGE_RESOLUTION|>--- conflicted
+++ resolved
@@ -1534,7 +1534,6 @@
     }
 
     #[test]
-<<<<<<< HEAD
     fn test_allowlist_events() {
         let mut deps = mock_deps_babylon();
         let admin = deps.api.addr_make(INIT_ADMIN);
@@ -1585,7 +1584,9 @@
         assert_eq!(event.attributes.len(), 1);
         assert_eq!(event.attributes[0].key, "fp_pubkeys");
         assert_eq!(event.attributes[0].value, fp_keys[0].clone());
-=======
+    }
+
+    #[test]
     fn test_instantiate_allowlist_event() {
         let mut deps = mock_deps_babylon();
         let admin = deps.api.addr_make(INIT_ADMIN);
@@ -1640,6 +1641,5 @@
         assert_eq!(res2.attributes.len(), 1);
         assert_eq!(res2.attributes[0].key, "action");
         assert_eq!(res2.attributes[0].value, "instantiate");
->>>>>>> 771a5bb1
     }
 }