--- conflicted
+++ resolved
@@ -143,12 +143,13 @@
     use crate::state::finality::{insert_finality_sig_and_signatory, list_finality_signatures};
     use crate::state::public_randomness::{get_pub_rand_value, insert_pub_rand_value};
     use crate::testutil::datagen::*;
+    use cosmwasm_std::from_json;
     use cosmwasm_std::testing::{MockApi, MockQuerier, MockStorage};
     use cosmwasm_std::{
         testing::{message_info, mock_env},
         OwnedDeps,
     };
-    use cw_controllers::AdminError;
+    use cw_controllers::{AdminError, AdminResponse};
 
     pub(crate) const CREATOR: &str = "creator";
     pub(crate) const INIT_ADMIN: &str = "initial_admin";
@@ -170,7 +171,6 @@
     }
 
     #[test]
-<<<<<<< HEAD
     fn test_invalid_admin_address() {
         let mut deps = mock_deps_babylon();
         let invalid_admin = "invalid-address";
@@ -194,9 +194,6 @@
 
     #[test]
     fn test_update_admin() {
-=======
-    fn test_only_admin_can_update_admin() {
->>>>>>> a8226e1a
         let mut deps = mock_deps_babylon();
         let init_admin = deps.api.addr_make(INIT_ADMIN);
         let new_admin = deps.api.addr_make(NEW_ADMIN);
@@ -256,127 +253,7 @@
     }
 
     #[test]
-<<<<<<< HEAD
     fn test_update_admin_invalid_address() {
-=======
-    fn test_instantiate_validation() {
-        let mut deps = mock_deps_babylon();
-        let init_admin = deps.api.addr_make(INIT_ADMIN);
-
-        let min_pub_rand = get_random_u64_range(0, 1000000);
-        let bsn_id = "op-stack-l2-11155420".to_string();
-
-        let msg = InstantiateMsg {
-            admin: init_admin.to_string(),
-            bsn_id: bsn_id.clone(),
-            min_pub_rand,
-            max_msgs_per_interval: MAX_MSGS_PER_INTERVAL,
-            rate_limiting_interval: RATE_LIMITING_INTERVAL,
-        };
-
-        let info = message_info(&deps.api.addr_make(CREATOR), &[]);
-        let result = instantiate(deps.as_mut(), mock_env(), info, msg);
-
-        if min_pub_rand > 0 {
-            // Should succeed and set state correctly
-            assert!(
-                result.is_ok(),
-                "Expected success for min_pub_rand = {min_pub_rand}"
-            );
-
-            // Verify the response
-            let res = result.unwrap();
-            assert_eq!(res.messages.len(), 0);
-
-            // Verify admin was set correctly
-            ADMIN.assert_admin(deps.as_ref(), &init_admin).unwrap();
-
-            // Verify admin is queryable
-            let admin_query = query(deps.as_ref(), mock_env(), QueryMsg::Admin {}).unwrap();
-            let admin: AdminResponse = from_json(admin_query).unwrap();
-            assert_eq!(admin.admin.unwrap(), init_admin.as_str());
-
-            // Verify config was saved correctly
-            let config_query = query(deps.as_ref(), mock_env(), QueryMsg::Config {}).unwrap();
-            let config: Config = from_json(config_query).unwrap();
-            assert_eq!(config.bsn_id, bsn_id);
-            assert_eq!(config.min_pub_rand, min_pub_rand);
-        } else {
-            // Should fail with specific error
-            assert!(result.is_err(), "Expected error for min_pub_rand = 0");
-            assert_eq!(result.unwrap_err(), ContractError::InvalidMinPubRand(0));
-        }
-    }
-
-    #[test]
-    fn test_invalid_admin_address() {
-        let mut deps = mock_deps_babylon();
-        let invalid_admin = "invalid-address";
-        let bsn_id = "op-stack-l2-11155420".to_string();
-        let min_pub_rand = get_random_u64_range(1, 1000000);
-
-        let instantiate_msg = InstantiateMsg {
-            admin: invalid_admin.to_string(),
-            bsn_id,
-            min_pub_rand,
-            max_msgs_per_interval: MAX_MSGS_PER_INTERVAL,
-            rate_limiting_interval: RATE_LIMITING_INTERVAL,
-        };
-
-        let info = message_info(&deps.api.addr_make(CREATOR), &[]);
-
-        // Call the instantiate function - should fail due to invalid admin address
-        let err = instantiate(deps.as_mut(), mock_env(), info, instantiate_msg).unwrap_err();
-        assert!(matches!(err, ContractError::StdError(_)));
-    }
-
-    #[test]
-    fn test_invalid_consumer_id() {
-        let mut deps = mock_deps_babylon();
-        let valid_admin = deps.api.addr_make(INIT_ADMIN);
-        let invalid_bsn_id = "invalid@bsn#id"; // Contains invalid characters
-        let min_pub_rand = get_random_u64_range(1, 1000000);
-
-        let instantiate_msg = InstantiateMsg {
-            admin: valid_admin.to_string(),
-            bsn_id: invalid_bsn_id.to_string(),
-            min_pub_rand,
-            max_msgs_per_interval: MAX_MSGS_PER_INTERVAL,
-            rate_limiting_interval: RATE_LIMITING_INTERVAL,
-        };
-
-        let info = message_info(&deps.api.addr_make(CREATOR), &[]);
-
-        // Call the instantiate function - should fail due to invalid consumer ID
-        let err = instantiate(deps.as_mut(), mock_env(), info, instantiate_msg).unwrap_err();
-        assert!(matches!(err, ContractError::InvalidBsnId(_)));
-    }
-
-    #[test]
-    fn test_empty_consumer_id() {
-        let mut deps = mock_deps_babylon();
-        let valid_admin = deps.api.addr_make(INIT_ADMIN);
-        let empty_bsn_id = "";
-        let min_pub_rand = get_random_u64_range(1, 1000000);
-
-        let instantiate_msg = InstantiateMsg {
-            admin: valid_admin.to_string(),
-            bsn_id: empty_bsn_id.to_string(),
-            min_pub_rand,
-            max_msgs_per_interval: MAX_MSGS_PER_INTERVAL,
-            rate_limiting_interval: RATE_LIMITING_INTERVAL,
-        };
-
-        let info = message_info(&deps.api.addr_make(CREATOR), &[]);
-
-        // Call the instantiate function - should fail due to empty consumer ID
-        let err = instantiate(deps.as_mut(), mock_env(), info, instantiate_msg).unwrap_err();
-        assert!(matches!(err, ContractError::InvalidBsnId(_)));
-    }
-
-    #[test]
-    fn test_admin_update_rejects_malformed_addresses() {
->>>>>>> a8226e1a
         let mut deps = mock_deps_babylon();
         let init_admin = deps.api.addr_make(INIT_ADMIN);
         let bsn_id = "op-stack-l2-11155420".to_string();
