use cosmwasm_std::{to_json_binary, Deps, DepsMut, Env, MessageInfo, QueryResponse, Response};

use babylon_bindings::BabylonQuery;

use crate::error::ContractError;
use crate::exec::allowlist::{handle_add_to_allowlist, handle_remove_from_allowlist};
use crate::exec::finality::handle_finality_signature;
use crate::exec::public_randomness::handle_public_randomness_commit;
use crate::msg::BabylonMsg;
use crate::msg::{ExecuteMsg, InstantiateMsg, QueryMsg};
use crate::queries::query_block_voters;
use crate::state::allowlist::get_allowed_finality_providers;
use crate::state::config::{get_config, set_config, Config, RateLimitingConfig, ADMIN};
use crate::state::pruning::handle_prune_data;
use crate::state::public_randomness::{
    get_first_pub_rand_commit, get_last_pub_rand_commit, list_pub_rand_commit,
};

pub fn instantiate(
    mut deps: DepsMut<BabylonQuery>,
    _env: Env,
    _info: MessageInfo,
    msg: InstantiateMsg,
) -> Result<Response<BabylonMsg>, ContractError> {
    // validate the instantiation message
    msg.validate()?;

    // Validate and set admin address
    let api = deps.api;
    ADMIN.set(deps.branch(), Some(api.addr_validate(&msg.admin)?))?;

    let config = Config {
        bsn_id: msg.bsn_id,
        min_pub_rand: msg.min_pub_rand,
        rate_limiting: RateLimitingConfig {
            max_msgs_per_interval: msg.max_msgs_per_interval,
            block_interval: msg.rate_limiting_interval,
        },
        bsn_activation_height: msg.bsn_activation_height,
        finality_signature_interval: msg.finality_signature_interval,
    };
    set_config(deps.storage, &config)?;

    // Add initial allowed finality providers if provided
    if let Some(fp_list) = msg.allowed_finality_providers {
        for fp_pubkey in &fp_list {
            if fp_pubkey.is_empty() {
                return Err(ContractError::EmptyFpBtcPubKey);
            }
            crate::state::allowlist::add_finality_provider_to_allowlist(deps.storage, fp_pubkey)?;
        }
    }

    Ok(Response::new().add_attribute("action", "instantiate"))
}

pub fn query(
    deps: Deps<BabylonQuery>,
    _env: Env,
    msg: QueryMsg,
) -> Result<QueryResponse, ContractError> {
    match msg {
        QueryMsg::Config {} => Ok(to_json_binary(&get_config(deps.storage)?)?),
        QueryMsg::Admin {} => Ok(to_json_binary(&ADMIN.query_admin(deps)?)?),
        QueryMsg::BlockVoters { height, hash_hex } => Ok(to_json_binary(&query_block_voters(
            deps, height, hash_hex,
        )?)?),
        QueryMsg::FirstPubRandCommit { btc_pk_hex } => Ok(to_json_binary(
            &get_first_pub_rand_commit(deps.storage, &hex::decode(&btc_pk_hex)?)?,
        )?),
        QueryMsg::LastPubRandCommit { btc_pk_hex } => Ok(to_json_binary(
            &get_last_pub_rand_commit(deps.storage, &hex::decode(&btc_pk_hex)?)?,
        )?),
        QueryMsg::ListPubRandCommit {
            btc_pk_hex,
            start_after,
            limit,
            reverse,
        } => Ok(to_json_binary(&list_pub_rand_commit(
            deps.storage,
            &hex::decode(&btc_pk_hex)?,
            start_after,
            limit,
            reverse,
        )?)?),
        QueryMsg::AllowedFinalityProviders {} => Ok(to_json_binary(
            &get_allowed_finality_providers(deps.storage)?,
        )?),
    }
}

pub fn execute(
    deps: DepsMut<BabylonQuery>,
    env: Env,
    info: MessageInfo,
    msg: ExecuteMsg,
) -> Result<Response<BabylonMsg>, ContractError> {
    let api = deps.api;

    match msg {
        ExecuteMsg::CommitPublicRandomness {
            fp_pubkey_hex,
            start_height,
            num_pub_rand,
            commitment,
            signature,
        } => handle_public_randomness_commit(
            deps,
            &env,
            &fp_pubkey_hex,
            start_height,
            num_pub_rand,
            &commitment,
            &signature,
        ),
        ExecuteMsg::SubmitFinalitySignature {
            fp_pubkey_hex,
            l1_block_number,
            l1_block_hash_hex,
            height,
            pub_rand,
            proof,
            block_hash,
            signature,
        } => handle_finality_signature(
            deps,
            &env,
            &fp_pubkey_hex,
            l1_block_number,
            l1_block_hash_hex,
            height,
            &pub_rand,
            &proof,
            &block_hash,
            &signature,
        ),
        ExecuteMsg::UpdateAdmin { admin } => {
            // Validate and set the new admin address
            Ok(ADMIN.execute_update_admin(deps, info, Some(api.addr_validate(&admin)?))?)
        }
        ExecuteMsg::PruneData {
            rollup_height,
            max_signatures_to_prune,
            max_pub_rand_values_to_prune,
        } => handle_prune_data(
            deps,
            info,
            rollup_height,
            max_signatures_to_prune,
            max_pub_rand_values_to_prune,
        ),
        ExecuteMsg::AddToAllowlist { fp_pubkey_hex_list } => {
            handle_add_to_allowlist(deps, info, fp_pubkey_hex_list)
        }
        ExecuteMsg::RemoveFromAllowlist { fp_pubkey_hex_list } => {
            handle_remove_from_allowlist(deps, info, fp_pubkey_hex_list)
        }
    }
}

#[cfg(test)]
pub(crate) mod tests {
    use super::*;
    use std::marker::PhantomData;

    use crate::state::finality::{insert_finality_sig_and_signatory, list_finality_signatures};
    use crate::state::public_randomness::{get_pub_rand_value, insert_pub_rand_value};
    use crate::testutil::datagen::*;
    use cosmwasm_std::from_json;
    use cosmwasm_std::testing::{MockApi, MockQuerier, MockStorage};
    use cosmwasm_std::{
        testing::{message_info, mock_env},
        OwnedDeps,
    };
    use cw_controllers::{AdminError, AdminResponse};

    pub(crate) const CREATOR: &str = "creator";
    pub(crate) const INIT_ADMIN: &str = "initial_admin";
    const NEW_ADMIN: &str = "new_admin";

    const MAX_MSGS_PER_INTERVAL: u32 = 100;
    const RATE_LIMITING_INTERVAL: u64 = 10000;

    // Define a type alias for OwnedDeps with BabylonQuery
    pub type BabylonDeps = OwnedDeps<MockStorage, MockApi, MockQuerier, BabylonQuery>;

    pub fn mock_deps_babylon() -> BabylonDeps {
        OwnedDeps {
            storage: MockStorage::default(),
            api: MockApi::default(),
            querier: MockQuerier::default(),
            custom_query_type: PhantomData,
        }
    }

    #[test]
    fn test_update_admin() {
        let mut deps = mock_deps_babylon();
        let init_admin = deps.api.addr_make(INIT_ADMIN);
        let new_admin = deps.api.addr_make(NEW_ADMIN);
        let random_user = deps.api.addr_make("random_user");
        let bsn_id = "op-stack-l2-11155420".to_string();
        let min_pub_rand = 100;

        // Initialize contract
        let instantiate_msg = InstantiateMsg {
            admin: init_admin.to_string(),
            bsn_id,
            min_pub_rand,
            max_msgs_per_interval: MAX_MSGS_PER_INTERVAL,
            rate_limiting_interval: RATE_LIMITING_INTERVAL,
<<<<<<< HEAD
            bsn_activation_height: 1000,
            finality_signature_interval: 100,
=======
            allowed_finality_providers: None,
>>>>>>> 40001181
        };
        let info = message_info(&deps.api.addr_make(CREATOR), &[]);
        let res = instantiate(deps.as_mut(), mock_env(), info, instantiate_msg).unwrap();
        // Assert that no messages were sent
        assert_eq!(0, res.messages.len());
        // Use assert_admin to verify that the admin was set correctly
        ADMIN.assert_admin(deps.as_ref(), &init_admin).unwrap();

        // Test 1: Only admin can update admin
        let update_admin_msg = ExecuteMsg::UpdateAdmin {
            admin: new_admin.to_string(),
        };

        // Random user should fail
        let random_info = message_info(&random_user, &[]);
        let err = execute(
            deps.as_mut(),
            mock_env(),
            random_info,
            update_admin_msg.clone(),
        )
        .unwrap_err();
        assert_eq!(err, ContractError::Admin(AdminError::NotAdmin {}));

        // Creator should fail (not admin)
        let creator_info = message_info(&deps.api.addr_make(CREATOR), &[]);
        let err = execute(
            deps.as_mut(),
            mock_env(),
            creator_info,
            update_admin_msg.clone(),
        )
        .unwrap_err();
        assert_eq!(err, ContractError::Admin(AdminError::NotAdmin {}));

        // Current admin should succeed
        let admin_info = message_info(&init_admin, &[]);
        let res = execute(deps.as_mut(), mock_env(), admin_info, update_admin_msg).unwrap();
        assert_eq!(0, res.messages.len());

        // Define valid_admin and empty_bsn_id for the next test
        let valid_admin = deps.api.addr_make("valid_admin");
        let empty_bsn_id = "";

        let instantiate_msg = InstantiateMsg {
            admin: valid_admin.to_string(),
            bsn_id: empty_bsn_id.to_string(),
            min_pub_rand,
            max_msgs_per_interval: MAX_MSGS_PER_INTERVAL,
            rate_limiting_interval: RATE_LIMITING_INTERVAL,
            allowed_finality_providers: None,
        };

        let info = message_info(&deps.api.addr_make(CREATOR), &[]);

        // Call the instantiate function - should fail due to empty consumer ID
        let err = instantiate(deps.as_mut(), mock_env(), info, instantiate_msg).unwrap_err();
        assert!(matches!(err, ContractError::InvalidBsnId(_)));
        // Verify admin was updated
        ADMIN.assert_admin(deps.as_ref(), &new_admin).unwrap();
    }

    #[test]
    fn test_instantiate_validation() {
        let mut deps = mock_deps_babylon();
        let init_admin = deps.api.addr_make(INIT_ADMIN);

        let min_pub_rand = get_random_u64_range(0, 1000000);
        let bsn_id = "op-stack-l2-11155420".to_string();
        let bsn_activation_height = get_random_u64_range(0, 1000000);
        let finality_signature_interval = get_random_u64_range(1, 1000000);

        let msg = InstantiateMsg {
            admin: init_admin.to_string(),
            bsn_id: bsn_id.clone(),
            min_pub_rand,
            max_msgs_per_interval: MAX_MSGS_PER_INTERVAL,
            rate_limiting_interval: RATE_LIMITING_INTERVAL,
<<<<<<< HEAD
            bsn_activation_height,
            finality_signature_interval,
=======
            allowed_finality_providers: None,
>>>>>>> 40001181
        };

        let info = message_info(&deps.api.addr_make(CREATOR), &[]);
        let result = instantiate(deps.as_mut(), mock_env(), info, msg);

        if min_pub_rand > 0 {
            // Should succeed and set state correctly
            assert!(
                result.is_ok(),
                "Expected success for min_pub_rand = {min_pub_rand}"
            );

            // Verify the response
            let res = result.unwrap();
            assert_eq!(res.messages.len(), 0);

            // Verify admin was set correctly
            ADMIN.assert_admin(deps.as_ref(), &init_admin).unwrap();

            // Verify admin is queryable
            let admin_query = query(deps.as_ref(), mock_env(), QueryMsg::Admin {}).unwrap();
            let admin: AdminResponse = from_json(admin_query).unwrap();
            assert_eq!(admin.admin.unwrap(), init_admin.as_str());

            // Verify config was saved correctly
            let config_query = query(deps.as_ref(), mock_env(), QueryMsg::Config {}).unwrap();
            let config: Config = from_json(config_query).unwrap();
            assert_eq!(config.bsn_id, bsn_id);
            assert_eq!(config.min_pub_rand, min_pub_rand);
            assert_eq!(config.bsn_activation_height, bsn_activation_height);
            assert_eq!(
                config.finality_signature_interval,
                finality_signature_interval
            );
        } else {
            // Should fail with specific error
            assert!(result.is_err(), "Expected error for min_pub_rand = 0");
            assert_eq!(result.unwrap_err(), ContractError::InvalidMinPubRand(0));
        }
    }

    #[test]
    fn test_invalid_admin_address() {
        let mut deps = mock_deps_babylon();
        let invalid_admin = "invalid-address";
        let bsn_id = "op-stack-l2-11155420".to_string();
        let min_pub_rand = get_random_u64_range(1, 1000000);
        let bsn_activation_height = get_random_u64_range(0, 1000000);
        let finality_signature_interval = get_random_u64_range(1, 1000000);

        let instantiate_msg = InstantiateMsg {
            admin: invalid_admin.to_string(),
            bsn_id,
            min_pub_rand,
            max_msgs_per_interval: MAX_MSGS_PER_INTERVAL,
            rate_limiting_interval: RATE_LIMITING_INTERVAL,
<<<<<<< HEAD
            bsn_activation_height,
            finality_signature_interval,
=======
            allowed_finality_providers: None,
>>>>>>> 40001181
        };

        let info = message_info(&deps.api.addr_make(CREATOR), &[]);

        // Call the instantiate function - should fail due to invalid admin address
        let err = instantiate(deps.as_mut(), mock_env(), info, instantiate_msg).unwrap_err();
        assert!(matches!(err, ContractError::StdError(_)));
    }

    #[test]
<<<<<<< HEAD
    fn test_invalid_consumer_id() {
        let mut deps = mock_deps_babylon();
        let valid_admin = deps.api.addr_make(INIT_ADMIN);
        let invalid_bsn_id = "invalid@bsn#id"; // Contains invalid characters
        let min_pub_rand = get_random_u64_range(1, 1000000);
        let bsn_activation_height = get_random_u64_range(0, 1000000);
        let finality_signature_interval = get_random_u64_range(1, 1000000);

        let instantiate_msg = InstantiateMsg {
            admin: valid_admin.to_string(),
            bsn_id: invalid_bsn_id.to_string(),
            min_pub_rand,
            max_msgs_per_interval: MAX_MSGS_PER_INTERVAL,
            rate_limiting_interval: RATE_LIMITING_INTERVAL,
            bsn_activation_height,
            finality_signature_interval,
        };

        let info = message_info(&deps.api.addr_make(CREATOR), &[]);

        // Call the instantiate function - should fail due to invalid consumer ID
        let err = instantiate(deps.as_mut(), mock_env(), info, instantiate_msg).unwrap_err();
        assert!(matches!(err, ContractError::InvalidBsnId(_)));
    }

    #[test]
    fn test_empty_consumer_id() {
        let mut deps = mock_deps_babylon();
        let valid_admin = deps.api.addr_make(INIT_ADMIN);
        let empty_bsn_id = "";
        let min_pub_rand = get_random_u64_range(1, 1000000);
        let bsn_activation_height = get_random_u64_range(0, 1000000);
        let finality_signature_interval = get_random_u64_range(1, 1000000);

        let instantiate_msg = InstantiateMsg {
            admin: valid_admin.to_string(),
            bsn_id: empty_bsn_id.to_string(),
            min_pub_rand,
            max_msgs_per_interval: MAX_MSGS_PER_INTERVAL,
            rate_limiting_interval: RATE_LIMITING_INTERVAL,
            bsn_activation_height,
            finality_signature_interval,
        };

        let info = message_info(&deps.api.addr_make(CREATOR), &[]);

        // Call the instantiate function - should fail due to empty consumer ID
        let err = instantiate(deps.as_mut(), mock_env(), info, instantiate_msg).unwrap_err();
        assert!(matches!(err, ContractError::InvalidBsnId(_)));
    }

    #[test]
    fn test_instantiate_with_zero_bsn_activation_height() {
        let mut deps = mock_deps_babylon();
        let valid_admin = deps.api.addr_make(INIT_ADMIN);
        let bsn_id = "test-bsn-zero-activation";
        let min_pub_rand = get_random_u64_range(1, 1000000);
        let finality_signature_interval = get_random_u64_range(1, 1000000);

        let instantiate_msg = InstantiateMsg {
            admin: valid_admin.to_string(),
            bsn_id: bsn_id.to_string(),
            min_pub_rand,
            max_msgs_per_interval: MAX_MSGS_PER_INTERVAL,
            rate_limiting_interval: RATE_LIMITING_INTERVAL,
            bsn_activation_height: 0,
            finality_signature_interval,
        };

        let info = message_info(&deps.api.addr_make(CREATOR), &[]);

        // Should successfully instantiate with 0
        let result = instantiate(deps.as_mut(), mock_env(), info, instantiate_msg);
        assert!(result.is_ok());

        // Verify the config was stored correctly
        let config = get_config(deps.as_ref().storage).unwrap();
        assert_eq!(config.bsn_activation_height, 0);
        assert_eq!(config.bsn_id, bsn_id);
    }

    #[test]
    fn test_admin_update_rejects_malformed_addresses() {
=======
    fn test_update_admin_invalid_address() {
>>>>>>> 40001181
        let mut deps = mock_deps_babylon();
        let init_admin = deps.api.addr_make(INIT_ADMIN);
        let bsn_id = "op-stack-l2-11155420".to_string();
        let min_pub_rand = get_random_u64_range(1, 1000000);
        let bsn_activation_height = get_random_u64_range(0, 1000000);
        let finality_signature_interval = get_random_u64_range(1, 1000000);

        // Initialize contract
        let instantiate_msg = InstantiateMsg {
            admin: init_admin.to_string(),
            bsn_id,
            min_pub_rand,
            max_msgs_per_interval: MAX_MSGS_PER_INTERVAL,
            rate_limiting_interval: RATE_LIMITING_INTERVAL,
<<<<<<< HEAD
            bsn_activation_height,
            finality_signature_interval,
=======
            allowed_finality_providers: None,
>>>>>>> 40001181
        };
        let info = message_info(&deps.api.addr_make(CREATOR), &[]);
        let res = instantiate(deps.as_mut(), mock_env(), info, instantiate_msg).unwrap();
        // Assert that no messages were sent
        assert_eq!(0, res.messages.len());
        // Use assert_admin to verify that the admin was set correctly
        ADMIN.assert_admin(deps.as_ref(), &init_admin).unwrap();

        let admin_info = message_info(&init_admin, &[]);

        // Test various invalid address formats
        let invalid_addresses = vec![
            "",               // Empty string
            "a",              // Too short
            "invalid",        // No prefix
            "cosmos1",        // Incomplete
            "cosmos1invalid", // Invalid format
            // Invalid prefix
            "invalid1234567890123456789012345678901234567890",
            // Too long
            "cosmos1234567890123456789012345678901234567890123456789012345678901234567890",
            "COSMOS1INVALIDUPPERCASE", // Uppercase (should be lowercase)
            "cosmos1!@#$%^&*()",       // Special characters
            "cosmos1\n\t\r",           // Control characters
            "cosmos1 space",           // Contains space
            "cosmos1-dash",            // Contains dash
            "cosmos1.dot",             // Contains dot
        ];

        for invalid_addr in invalid_addresses {
            let update_admin_msg = ExecuteMsg::UpdateAdmin {
                admin: invalid_addr.to_string(),
            };
            let err = execute(
                deps.as_mut(),
                mock_env(),
                admin_info.clone(),
                update_admin_msg,
            )
            .unwrap_err();
            assert!(
                matches!(err, ContractError::StdError(_)),
                "Expected StdError for invalid address: {invalid_addr}"
            );
        }

        // Test valid addresses should work
        let valid_new_admin = deps.api.addr_make("valid_admin");
        let update_admin_msg = ExecuteMsg::UpdateAdmin {
            admin: valid_new_admin.to_string(),
        };
        let res = execute(deps.as_mut(), mock_env(), admin_info, update_admin_msg).unwrap();
        assert_eq!(0, res.messages.len());
        ADMIN.assert_admin(deps.as_ref(), &valid_new_admin).unwrap();
    }

    #[test]
    fn test_admin_query_returns_correct_admin_after_updates() {
        let mut deps = mock_deps_babylon();
        let init_admin = deps.api.addr_make(INIT_ADMIN);
        let new_admin = deps.api.addr_make(NEW_ADMIN);
        let third_admin = deps.api.addr_make("third_admin");
        let bsn_id = "op-stack-l2-11155420".to_string();
        let min_pub_rand = 100;

        // Initialize contract
        let instantiate_msg = InstantiateMsg {
            admin: init_admin.to_string(),
            bsn_id,
            min_pub_rand,
            rate_limiting_interval: RATE_LIMITING_INTERVAL,
<<<<<<< HEAD
            max_msgs_per_interval: MAX_MSGS_PER_INTERVAL,
            bsn_activation_height: 1,
            finality_signature_interval: 1,
=======
            allowed_finality_providers: None,
>>>>>>> 40001181
        };
        let info = message_info(&deps.api.addr_make(CREATOR), &[]);
        let res = instantiate(deps.as_mut(), mock_env(), info, instantiate_msg).unwrap();
        // Assert that no messages were sent
        assert_eq!(0, res.messages.len());
        // Use assert_admin to verify that the admin was set correctly
        ADMIN.assert_admin(deps.as_ref(), &init_admin).unwrap();

        // Test 1: Initial admin query
        let admin_query = query(deps.as_ref(), mock_env(), QueryMsg::Admin {}).unwrap();
        let admin_response: AdminResponse = from_json(admin_query).unwrap();
        assert_eq!(admin_response.admin.unwrap(), init_admin.as_str());

        // Test 2: Update admin and verify query consistency
        let update_admin_msg = ExecuteMsg::UpdateAdmin {
            admin: new_admin.to_string(),
        };
        let admin_info = message_info(&init_admin, &[]);
        execute(deps.as_mut(), mock_env(), admin_info, update_admin_msg).unwrap();

        // Query should reflect the new admin
        let admin_query = query(deps.as_ref(), mock_env(), QueryMsg::Admin {}).unwrap();
        let admin_response: AdminResponse = from_json(admin_query).unwrap();
        assert_eq!(admin_response.admin.unwrap(), new_admin.as_str());

        // Test 3: Multiple updates and consistency
        let update_admin_msg = ExecuteMsg::UpdateAdmin {
            admin: third_admin.to_string(),
        };
        let admin_info = message_info(&new_admin, &[]);
        execute(deps.as_mut(), mock_env(), admin_info, update_admin_msg).unwrap();

        let admin_query = query(deps.as_ref(), mock_env(), QueryMsg::Admin {}).unwrap();
        let admin_response: AdminResponse = from_json(admin_query).unwrap();
        assert_eq!(admin_response.admin.unwrap(), third_admin.as_str());

        // Test 4: Verify old admin cannot update anymore
        let update_admin_msg = ExecuteMsg::UpdateAdmin {
            admin: init_admin.to_string(),
        };
        let old_admin_info = message_info(&init_admin, &[]);
        let err = execute(deps.as_mut(), mock_env(), old_admin_info, update_admin_msg).unwrap_err();
        assert_eq!(err, ContractError::Admin(AdminError::NotAdmin {}));
    }

    #[test]
    fn test_admin_update_idempotency() {
        let mut deps = mock_deps_babylon();
        let init_admin = deps.api.addr_make(INIT_ADMIN);
        let new_admin = deps.api.addr_make(NEW_ADMIN);
        let bsn_id = "op-stack-l2-11155420".to_string();
        let min_pub_rand = 100;

        // Initialize contract
        let instantiate_msg = InstantiateMsg {
            admin: init_admin.to_string(),
            bsn_id,
            min_pub_rand,
            rate_limiting_interval: RATE_LIMITING_INTERVAL,
<<<<<<< HEAD
            max_msgs_per_interval: MAX_MSGS_PER_INTERVAL,
            bsn_activation_height: 1,
            finality_signature_interval: 1,
=======
            allowed_finality_providers: None,
>>>>>>> 40001181
        };
        let info = message_info(&deps.api.addr_make(CREATOR), &[]);
        let res = instantiate(deps.as_mut(), mock_env(), info, instantiate_msg).unwrap();
        // Assert that no messages were sent
        assert_eq!(0, res.messages.len());
        // Use assert_admin to verify that the admin was set correctly
        ADMIN.assert_admin(deps.as_ref(), &init_admin).unwrap();

        // Test 1: Setting admin to same value should work
        let update_admin_msg = ExecuteMsg::UpdateAdmin {
            admin: init_admin.to_string(),
        };
        let admin_info = message_info(&init_admin, &[]);
        let res = execute(
            deps.as_mut(),
            mock_env(),
            admin_info.clone(),
            update_admin_msg,
        )
        .unwrap();
        assert_eq!(0, res.messages.len());

        // Admin should still be the same
        ADMIN.assert_admin(deps.as_ref(), &init_admin).unwrap();

        // Test 2: Update to new admin
        let update_admin_msg = ExecuteMsg::UpdateAdmin {
            admin: new_admin.to_string(),
        };
        let res = execute(deps.as_mut(), mock_env(), admin_info, update_admin_msg).unwrap();
        assert_eq!(0, res.messages.len());
        ADMIN.assert_admin(deps.as_ref(), &new_admin).unwrap();

        // Test 3: Setting new admin to same value should work
        let update_admin_msg = ExecuteMsg::UpdateAdmin {
            admin: new_admin.to_string(),
        };
        let admin_info = message_info(&new_admin, &[]);
        let res = execute(deps.as_mut(), mock_env(), admin_info, update_admin_msg).unwrap();
        assert_eq!(0, res.messages.len());
        ADMIN.assert_admin(deps.as_ref(), &new_admin).unwrap();
    }

    #[test]
    fn test_admin_permissions_transfer_immediately_after_update() {
        let mut deps = mock_deps_babylon();
        let init_admin = deps.api.addr_make(INIT_ADMIN);
        let new_admin = deps.api.addr_make(NEW_ADMIN);
        let bsn_id = "op-stack-l2-11155420".to_string();
        let min_pub_rand = 100;

        // Initialize contract
        let instantiate_msg = InstantiateMsg {
            admin: init_admin.to_string(),
            bsn_id,
            min_pub_rand,
            rate_limiting_interval: RATE_LIMITING_INTERVAL,
<<<<<<< HEAD
            max_msgs_per_interval: MAX_MSGS_PER_INTERVAL,
            bsn_activation_height: 1,
            finality_signature_interval: 1,
=======
            allowed_finality_providers: None,
>>>>>>> 40001181
        };
        let info = message_info(&deps.api.addr_make(CREATOR), &[]);
        let res = instantiate(deps.as_mut(), mock_env(), info, instantiate_msg).unwrap();
        // Assert that no messages were sent
        assert_eq!(0, res.messages.len());
        // Use assert_admin to verify that the admin was set correctly
        ADMIN.assert_admin(deps.as_ref(), &init_admin).unwrap();

        // Test 1: Admin can update to themselves (idempotent)
        let update_admin_msg = ExecuteMsg::UpdateAdmin {
            admin: init_admin.to_string(),
        };
        let admin_info = message_info(&init_admin, &[]);
        let res = execute(
            deps.as_mut(),
            mock_env(),
            admin_info.clone(),
            update_admin_msg,
        )
        .unwrap();
        assert_eq!(0, res.messages.len());

        // Test 2: Admin transfers to new admin
        let update_admin_msg = ExecuteMsg::UpdateAdmin {
            admin: new_admin.to_string(),
        };
        let res = execute(
            deps.as_mut(),
            mock_env(),
            admin_info.clone(),
            update_admin_msg,
        )
        .unwrap();
        assert_eq!(0, res.messages.len());

        // Test 3: Old admin loses permissions immediately
        let update_admin_msg = ExecuteMsg::UpdateAdmin {
            admin: init_admin.to_string(),
        };
        let err = execute(deps.as_mut(), mock_env(), admin_info, update_admin_msg).unwrap_err();
        assert_eq!(err, ContractError::Admin(AdminError::NotAdmin {}));

        // Test 4: New admin has full permissions
        let update_admin_msg = ExecuteMsg::UpdateAdmin {
            admin: init_admin.to_string(),
        };
        let new_admin_info = message_info(&new_admin, &[]);
        let res = execute(deps.as_mut(), mock_env(), new_admin_info, update_admin_msg).unwrap();
        assert_eq!(0, res.messages.len());
        ADMIN.assert_admin(deps.as_ref(), &init_admin).unwrap();
    }

    #[test]
    fn test_admin_state_persists_across_queries_and_updates() {
        let mut deps = mock_deps_babylon();
        let init_admin = deps.api.addr_make(INIT_ADMIN);
        let new_admin = deps.api.addr_make(NEW_ADMIN);
        let bsn_id = "op-stack-l2-11155420".to_string();
        let min_pub_rand = 100;

        // Initialize contract
        let instantiate_msg = InstantiateMsg {
            admin: init_admin.to_string(),
            bsn_id,
            min_pub_rand,
            rate_limiting_interval: RATE_LIMITING_INTERVAL,
<<<<<<< HEAD
            max_msgs_per_interval: MAX_MSGS_PER_INTERVAL,
            bsn_activation_height: 1,
            finality_signature_interval: 1,
=======
            allowed_finality_providers: None,
>>>>>>> 40001181
        };
        let info = message_info(&deps.api.addr_make(CREATOR), &[]);
        let res = instantiate(deps.as_mut(), mock_env(), info, instantiate_msg).unwrap();
        // Assert that no messages were sent
        assert_eq!(0, res.messages.len());
        // Use assert_admin to verify that the admin was set correctly
        ADMIN.assert_admin(deps.as_ref(), &init_admin).unwrap();

        // Test 1: Admin state persists across queries
        for _ in 0..5 {
            let admin_query = query(deps.as_ref(), mock_env(), QueryMsg::Admin {}).unwrap();
            let admin_response: AdminResponse = from_json(admin_query).unwrap();
            assert_eq!(admin_response.admin.unwrap(), init_admin.as_str());
        }

        // Test 2: Admin state persists after update
        let update_admin_msg = ExecuteMsg::UpdateAdmin {
            admin: new_admin.to_string(),
        };
        let admin_info = message_info(&init_admin, &[]);
        execute(deps.as_mut(), mock_env(), admin_info, update_admin_msg).unwrap();

        // Verify persistence across multiple queries
        for _ in 0..5 {
            let admin_query = query(deps.as_ref(), mock_env(), QueryMsg::Admin {}).unwrap();
            let admin_response: AdminResponse = from_json(admin_query).unwrap();
            assert_eq!(admin_response.admin.unwrap(), new_admin.as_str());
        }

        // Test 3: Config should remain unchanged after admin update
        let config_query = query(deps.as_ref(), mock_env(), QueryMsg::Config {}).unwrap();
        let config: Config = from_json(config_query).unwrap();
        assert_eq!(config.bsn_id, "op-stack-l2-11155420".to_string());
        assert_eq!(config.min_pub_rand, min_pub_rand);
    }

    #[test]
    fn test_prune_finality_signatures_execution() {
        let mut deps = mock_deps_babylon();
        let admin = deps.api.addr_make(INIT_ADMIN);
        let non_admin = deps.api.addr_make("non_admin");

        // Set up admin
        ADMIN.set(deps.as_mut(), Some(admin.clone())).unwrap();

        // Insert some finality signatures
        let fp_btc_pk = get_random_fp_pk();
        for height in 100..110 {
            let block_hash = get_random_block_hash();
            let signature = get_random_block_hash();
            insert_finality_sig_and_signatory(
                deps.as_mut().storage,
                &fp_btc_pk,
                height,
                &block_hash,
                &signature,
            )
            .unwrap();
        }

        // Verify signatures exist before pruning
        for height in 100..110 {
            let sig = list_finality_signatures(deps.as_ref().storage, height, &fp_btc_pk).unwrap();
            assert!(sig.is_some());
        }

        // Test successful pruning by admin
        let msg = ExecuteMsg::PruneData {
            rollup_height: 105,
            max_signatures_to_prune: Some(10),
            max_pub_rand_values_to_prune: None,
        };

        let info = message_info(&admin, &[]);
        let response = execute(deps.as_mut(), mock_env(), info, msg).unwrap();

        assert_eq!(response.attributes.len(), 5);
        assert_eq!(response.attributes[0].key, "action");
        assert_eq!(response.attributes[0].value, "prune_data");
        assert_eq!(response.attributes[1].key, "rollup_height");
        assert_eq!(response.attributes[1].value, "105");
        assert_eq!(response.attributes[2].key, "pruned_signatures");
        assert_eq!(response.attributes[2].value, "6"); // Heights 100-105
        assert_eq!(response.attributes[3].key, "pruned_signatories");
        assert_eq!(response.attributes[3].value, "6"); // Heights 100-105

        // Verify signatures are pruned
        for height in 100..106 {
            let sig = list_finality_signatures(deps.as_ref().storage, height, &fp_btc_pk).unwrap();
            assert!(sig.is_none());
        }

        // Verify remaining signatures are still there
        for height in 106..110 {
            let sig = list_finality_signatures(deps.as_ref().storage, height, &fp_btc_pk).unwrap();
            assert!(sig.is_some());
        }

        // Test that non-admin cannot call pruning
        let msg = ExecuteMsg::PruneData {
            rollup_height: 200,
            max_signatures_to_prune: None,
            max_pub_rand_values_to_prune: None,
        };

        let info = message_info(&non_admin, &[]);
        let result = execute(deps.as_mut(), mock_env(), info, msg);
        assert!(result.is_err());
    }

    #[test]
    fn test_prune_signatories_execution() {
        let mut deps = mock_deps_babylon();
        let admin = deps.api.addr_make(INIT_ADMIN);
        let non_admin = deps.api.addr_make("non_admin");

        // Set up admin
        ADMIN.set(deps.as_mut(), Some(admin.clone())).unwrap();

        // Insert some signatories entries
        let fp_btc_pk = get_random_fp_pk();
        for height in 100..110 {
            let block_hash = get_random_block_hash();
            let signature = get_random_block_hash();
            insert_finality_sig_and_signatory(
                deps.as_mut().storage,
                &fp_btc_pk,
                height,
                &block_hash,
                &signature,
            )
            .unwrap();
        }

        // Verify signatories exist before pruning
        for height in 100..110 {
            let block_hash = get_random_block_hash(); // This won't match, but we're just checking the function exists
            let _signatories = crate::state::finality::get_signatories_by_block_hash(
                deps.as_ref().storage,
                height,
                &block_hash,
            )
            .unwrap();
            // Note: This will be None because we're using a different block_hash, but the function should work
        }

        // Test successful pruning by admin
        let msg = ExecuteMsg::PruneData {
            rollup_height: 105,
            max_signatures_to_prune: Some(10),
            max_pub_rand_values_to_prune: None,
        };

        let info = message_info(&admin, &[]);
        let response = execute(deps.as_mut(), mock_env(), info, msg).unwrap();

        assert_eq!(response.attributes.len(), 5); // action, rollup_height, pruned_signatures, pruned_signatories, pruned_pub_rand_values
        assert_eq!(response.attributes[0].key, "action");
        assert_eq!(response.attributes[0].value, "prune_data");
        assert_eq!(response.attributes[1].key, "rollup_height");
        assert_eq!(response.attributes[1].value, "105");
        assert_eq!(response.attributes[2].key, "pruned_signatures");
        assert_eq!(response.attributes[2].value, "6"); // Heights 100-105
        assert_eq!(response.attributes[3].key, "pruned_signatories");
        assert_eq!(response.attributes[3].value, "6"); // Heights 100-105
        assert_eq!(response.attributes[4].key, "pruned_pub_rand_values");
        assert_eq!(response.attributes[4].value, "0");

        // Test that non-admin cannot call pruning
        let msg = ExecuteMsg::PruneData {
            rollup_height: 200,
            max_signatures_to_prune: None,
            max_pub_rand_values_to_prune: None,
        };

        let info = message_info(&non_admin, &[]);
        let result = execute(deps.as_mut(), mock_env(), info, msg);
        assert!(result.is_err());
    }

    #[test]
    fn test_prune_public_randomness_values_execution() {
        let mut deps = mock_deps_babylon();
        let admin = deps.api.addr_make(INIT_ADMIN);
        let non_admin = deps.api.addr_make("non_admin");

        // Set up admin
        ADMIN.set(deps.as_mut(), Some(admin.clone())).unwrap();

        // Insert some public randomness values
        let fp_btc_pk = get_random_fp_pk();
        for height in 100..110 {
            let pub_rand = get_random_pub_rand();
            insert_pub_rand_value(deps.as_mut().storage, &fp_btc_pk, height, &pub_rand).unwrap();
        }

        // Verify values exist before pruning
        for height in 100..110 {
            let val = get_pub_rand_value(deps.as_ref().storage, &fp_btc_pk, height).unwrap();
            assert!(val.is_some());
        }

        // Test successful pruning by admin
        let msg = ExecuteMsg::PruneData {
            rollup_height: 105,
            max_signatures_to_prune: None,
            max_pub_rand_values_to_prune: Some(10),
        };

        let info = message_info(&admin, &[]);
        let response = execute(deps.as_mut(), mock_env(), info, msg).unwrap();

        assert_eq!(response.attributes.len(), 5);
        assert_eq!(response.attributes[0].key, "action");
        assert_eq!(response.attributes[0].value, "prune_data");
        assert_eq!(response.attributes[1].key, "rollup_height");
        assert_eq!(response.attributes[1].value, "105");
        assert_eq!(response.attributes[2].key, "pruned_signatures");
        assert_eq!(response.attributes[2].value, "0");
        assert_eq!(response.attributes[3].key, "pruned_signatories");
        assert_eq!(response.attributes[3].value, "0");
        assert_eq!(response.attributes[4].key, "pruned_pub_rand_values");
        assert_eq!(response.attributes[4].value, "6"); // Heights 100-105

        // Verify values are pruned
        for height in 100..106 {
            let val = get_pub_rand_value(deps.as_ref().storage, &fp_btc_pk, height).unwrap();
            assert!(val.is_none());
        }

        // Verify remaining values are still there
        for height in 106..110 {
            let val = get_pub_rand_value(deps.as_ref().storage, &fp_btc_pk, height).unwrap();
            assert!(val.is_some());
        }

        // Test that non-admin cannot call pruning
        let msg = ExecuteMsg::PruneData {
            rollup_height: 200,
            max_signatures_to_prune: None,
            max_pub_rand_values_to_prune: None,
        };

        let info = message_info(&non_admin, &[]);
        let result = execute(deps.as_mut(), mock_env(), info, msg);
        assert!(result.is_err());
    }

    #[test]
    fn test_prune_data_execution() {
        let mut deps = mock_deps_babylon();
        let admin = deps.api.addr_make(INIT_ADMIN);
        let non_admin = deps.api.addr_make("non_admin");

        // Set up admin
        ADMIN.set(deps.as_mut(), Some(admin.clone())).unwrap();

        // Insert some finality signatures
        let fp_btc_pk = get_random_fp_pk();
        for height in 100..110 {
            let block_hash = get_random_block_hash();
            let signature = get_random_block_hash();
            insert_finality_sig_and_signatory(
                deps.as_mut().storage,
                &fp_btc_pk,
                height,
                &block_hash,
                &signature,
            )
            .unwrap();
        }

        // Insert some public randomness values
        for height in 100..110 {
            let pub_rand = get_random_pub_rand();
            insert_pub_rand_value(deps.as_mut().storage, &fp_btc_pk, height, &pub_rand).unwrap();
        }

        // Verify data exists before pruning
        for height in 100..110 {
            let sig = list_finality_signatures(deps.as_ref().storage, height, &fp_btc_pk).unwrap();
            assert!(sig.is_some());
            let val = get_pub_rand_value(deps.as_ref().storage, &fp_btc_pk, height).unwrap();
            assert!(val.is_some());
        }

        // Test successful pruning of both data types by admin
        let msg = ExecuteMsg::PruneData {
            rollup_height: 105,
            max_signatures_to_prune: Some(10),
            max_pub_rand_values_to_prune: Some(10),
        };

        let info = message_info(&admin, &[]);
        let response = execute(deps.as_mut(), mock_env(), info, msg).unwrap();

        assert_eq!(response.attributes.len(), 5);
        assert_eq!(response.attributes[0].key, "action");
        assert_eq!(response.attributes[0].value, "prune_data");
        assert_eq!(response.attributes[1].key, "rollup_height");
        assert_eq!(response.attributes[1].value, "105");
        assert_eq!(response.attributes[2].key, "pruned_signatures");
        assert_eq!(response.attributes[2].value, "6"); // Heights 100-105
        assert_eq!(response.attributes[3].key, "pruned_signatories");
        assert_eq!(response.attributes[3].value, "6"); // Heights 100-105
        assert_eq!(response.attributes[4].key, "pruned_pub_rand_values");
        assert_eq!(response.attributes[4].value, "6"); // Heights 100-105

        // Verify data is pruned
        for height in 100..106 {
            let sig = list_finality_signatures(deps.as_ref().storage, height, &fp_btc_pk).unwrap();
            assert!(sig.is_none());
            let val = get_pub_rand_value(deps.as_ref().storage, &fp_btc_pk, height).unwrap();
            assert!(val.is_none());
        }

        // Verify remaining data is still there
        for height in 106..110 {
            let sig = list_finality_signatures(deps.as_ref().storage, height, &fp_btc_pk).unwrap();
            assert!(sig.is_some());
            let val = get_pub_rand_value(deps.as_ref().storage, &fp_btc_pk, height).unwrap();
            assert!(val.is_some());
        }

        // Test pruning only finality signatures
        let msg = ExecuteMsg::PruneData {
            rollup_height: 108,
            max_signatures_to_prune: Some(5),
            max_pub_rand_values_to_prune: Some(0),
        };

        let info = message_info(&admin, &[]);
        let response = execute(deps.as_mut(), mock_env(), info, msg).unwrap();

        assert_eq!(response.attributes.len(), 5); // action, rollup_height, pruned_signatures, pruned_signatories, pruned_pub_rand_values
        assert_eq!(response.attributes[2].key, "pruned_signatures");
        assert_eq!(response.attributes[2].value, "3"); // Heights 106-108
        assert_eq!(response.attributes[3].key, "pruned_signatories");
        assert_eq!(response.attributes[3].value, "3"); // Heights 106-108
        assert_eq!(response.attributes[4].key, "pruned_pub_rand_values");
        assert_eq!(response.attributes[4].value, "0"); // Heights 106-108

        // Test pruning only pub rand values
        let msg = ExecuteMsg::PruneData {
            rollup_height: 108,
            max_signatures_to_prune: Some(0),
            max_pub_rand_values_to_prune: Some(5),
        };

        let info = message_info(&admin, &[]);
        let response = execute(deps.as_mut(), mock_env(), info, msg).unwrap();

        assert_eq!(response.attributes.len(), 5); // action, rollup_height, pruned_signatures, pruned_signatories, pruned_pub_rand_values
        assert_eq!(response.attributes[2].key, "pruned_signatures");
        assert_eq!(response.attributes[2].value, "0"); // Heights 106-108
        assert_eq!(response.attributes[3].key, "pruned_signatories");
        assert_eq!(response.attributes[3].value, "0"); // Heights 106-108
        assert_eq!(response.attributes[4].key, "pruned_pub_rand_values");
        // The value will depend on the test setup, but you can check it's a string representing a number.
        assert!(response.attributes[4].value.parse::<u64>().is_ok());

        // Test that non-admin cannot call pruning
        let msg = ExecuteMsg::PruneData {
            rollup_height: 200,
            max_signatures_to_prune: Some(0),
            max_pub_rand_values_to_prune: Some(0),
        };

        let info = message_info(&non_admin, &[]);
        let result = execute(deps.as_mut(), mock_env(), info, msg);
        assert!(result.is_err());
    }

    #[test]
    fn test_allowlist_management() {
        use rand::rngs::StdRng;
        use rand::{Rng, SeedableRng};
        let mut deps = mock_deps_babylon();
        let admin = deps.api.addr_make(INIT_ADMIN);
        let admin_info = message_info(&admin, &[]);
        let non_admin_info = message_info(&deps.api.addr_make("non_admin"), &[]);

        // Helper to generate random hex pubkeys using a shared rng
        fn random_fp_pubkeys(rng: &mut StdRng, n: usize) -> Vec<String> {
            (0..n)
                .map(|_| {
                    (0..66)
                        .map(|_| format!("{:x}", rng.random_range(0..16)))
                        .collect::<String>()
                })
                .collect()
        }

        let mut rng = StdRng::seed_from_u64(42); // deterministic
        let initial_fps = random_fp_pubkeys(&mut rng, 5);

        let instantiate_msg = InstantiateMsg {
            admin: admin.to_string(),
            bsn_id: "op-stack-l2-11155420".to_string(),
            min_pub_rand: 100,
            max_msgs_per_interval: MAX_MSGS_PER_INTERVAL,
            rate_limiting_interval: RATE_LIMITING_INTERVAL,
            allowed_finality_providers: Some(initial_fps.clone()),
        };
        let info = message_info(&deps.api.addr_make(CREATOR), &[]);
        instantiate(deps.as_mut(), mock_env(), info, instantiate_msg).unwrap();

        // Check all initial FPs are in allowlist
        let query_res = query(
            deps.as_ref(),
            mock_env(),
            QueryMsg::AllowedFinalityProviders {},
        )
        .unwrap();
        let mut allowed_fps: Vec<String> = from_json(query_res).unwrap();
        for fp in &initial_fps {
            assert!(allowed_fps.contains(fp));
        }
        let orig_len = allowed_fps.len();

        // Test adding a duplicate FP (should not error, allowlist unchanged)
        let dup_add_msg = ExecuteMsg::AddToAllowlist {
            fp_pubkey_hex_list: vec![initial_fps[0].clone()],
        };
        let res = execute(deps.as_mut(), mock_env(), admin_info.clone(), dup_add_msg).unwrap();
        assert_eq!(res.attributes[0].key, "action");
        assert_eq!(res.attributes[0].value, "add_to_allowlist");
        // Allowlist should not grow
        let query_res = query(
            deps.as_ref(),
            mock_env(),
            QueryMsg::AllowedFinalityProviders {},
        )
        .unwrap();
        allowed_fps = from_json(query_res).unwrap();
        assert_eq!(allowed_fps.len(), orig_len);

        // Test removing a non-existent FP (should not error, allowlist unchanged)
        let non_existent_fp = "deadbeef".repeat(8);
        let remove_msg = ExecuteMsg::RemoveFromAllowlist {
            fp_pubkey_hex_list: vec![non_existent_fp.clone()],
        };
        let res = execute(deps.as_mut(), mock_env(), admin_info.clone(), remove_msg).unwrap();
        assert_eq!(res.attributes[0].key, "action");
        assert_eq!(res.attributes[0].value, "remove_from_allowlist");
        // Allowlist should not shrink
        let query_res = query(
            deps.as_ref(),
            mock_env(),
            QueryMsg::AllowedFinalityProviders {},
        )
        .unwrap();
        allowed_fps = from_json(query_res).unwrap();
        assert_eq!(allowed_fps.len(), orig_len);

        // Test adding more FPs
        let new_fps = random_fp_pubkeys(&mut rng, 3);
        let add_msg = ExecuteMsg::AddToAllowlist {
            fp_pubkey_hex_list: new_fps.clone(),
        };
        let res = execute(deps.as_mut(), mock_env(), admin_info.clone(), add_msg).unwrap();
        assert_eq!(res.attributes[0].value, "add_to_allowlist");
        let query_res = query(
            deps.as_ref(),
            mock_env(),
            QueryMsg::AllowedFinalityProviders {},
        )
        .unwrap();
        allowed_fps = from_json(query_res).unwrap();
        for fp in &new_fps {
            assert!(allowed_fps.contains(fp));
        }
        assert_eq!(allowed_fps.len(), orig_len + new_fps.len());

        // Test removing some FPs (including one that was just added)
        let remove_some = vec![initial_fps[0].clone(), new_fps[0].clone()];
        let remove_msg = ExecuteMsg::RemoveFromAllowlist {
            fp_pubkey_hex_list: remove_some.clone(),
        };
        let res = execute(deps.as_mut(), mock_env(), admin_info.clone(), remove_msg).unwrap();
        assert_eq!(res.attributes[0].value, "remove_from_allowlist");
        let query_res = query(
            deps.as_ref(),
            mock_env(),
            QueryMsg::AllowedFinalityProviders {},
        )
        .unwrap();
        allowed_fps = from_json(query_res).unwrap();
        for fp in &remove_some {
            assert!(!allowed_fps.contains(fp));
        }
        assert_eq!(
            allowed_fps.len(),
            orig_len + new_fps.len() - remove_some.len()
        );

        // Test non-admin cannot add
        let add_msg = ExecuteMsg::AddToAllowlist {
            fp_pubkey_hex_list: random_fp_pubkeys(&mut rng, 1),
        };
        let err = execute(deps.as_mut(), mock_env(), non_admin_info, add_msg).unwrap_err();
        assert_eq!(err, ContractError::Admin(AdminError::NotAdmin {}));
    }

    #[test]
    fn test_instantiate_with_allowed_finality_providers() {
        let mut deps = mock_deps_babylon();
        let admin = deps.api.addr_make(INIT_ADMIN);

        // Test instantiating with initial allowlist
        let initial_fp =
            "02a0434d9e47f3c86235477c7b1ae6ae5d3442d49b1943c2b752a68e2a47e247c7".to_string();
        let instantiate_msg = InstantiateMsg {
            admin: admin.to_string(),
            bsn_id: "op-stack-l2-11155420".to_string(),
            min_pub_rand: 100,
            max_msgs_per_interval: MAX_MSGS_PER_INTERVAL,
            rate_limiting_interval: RATE_LIMITING_INTERVAL,
            allowed_finality_providers: Some(vec![initial_fp.clone()]),
        };
        let info = message_info(&deps.api.addr_make(CREATOR), &[]);
        instantiate(deps.as_mut(), mock_env(), info, instantiate_msg).unwrap();
        // Query and check
        let query_res = query(
            deps.as_ref(),
            mock_env(),
            QueryMsg::AllowedFinalityProviders {},
        )
        .unwrap();
        let allowed_fps: Vec<String> = from_json(query_res).unwrap();
        assert!(allowed_fps.contains(&initial_fp));
    }
}<|MERGE_RESOLUTION|>--- conflicted
+++ resolved
@@ -209,12 +209,9 @@
             min_pub_rand,
             max_msgs_per_interval: MAX_MSGS_PER_INTERVAL,
             rate_limiting_interval: RATE_LIMITING_INTERVAL,
-<<<<<<< HEAD
             bsn_activation_height: 1000,
             finality_signature_interval: 100,
-=======
             allowed_finality_providers: None,
->>>>>>> 40001181
         };
         let info = message_info(&deps.api.addr_make(CREATOR), &[]);
         let res = instantiate(deps.as_mut(), mock_env(), info, instantiate_msg).unwrap();
@@ -293,12 +290,9 @@
             min_pub_rand,
             max_msgs_per_interval: MAX_MSGS_PER_INTERVAL,
             rate_limiting_interval: RATE_LIMITING_INTERVAL,
-<<<<<<< HEAD
             bsn_activation_height,
             finality_signature_interval,
-=======
             allowed_finality_providers: None,
->>>>>>> 40001181
         };
 
         let info = message_info(&deps.api.addr_make(CREATOR), &[]);
@@ -355,12 +349,9 @@
             min_pub_rand,
             max_msgs_per_interval: MAX_MSGS_PER_INTERVAL,
             rate_limiting_interval: RATE_LIMITING_INTERVAL,
-<<<<<<< HEAD
             bsn_activation_height,
             finality_signature_interval,
-=======
             allowed_finality_providers: None,
->>>>>>> 40001181
         };
 
         let info = message_info(&deps.api.addr_make(CREATOR), &[]);
@@ -371,93 +362,7 @@
     }
 
     #[test]
-<<<<<<< HEAD
-    fn test_invalid_consumer_id() {
-        let mut deps = mock_deps_babylon();
-        let valid_admin = deps.api.addr_make(INIT_ADMIN);
-        let invalid_bsn_id = "invalid@bsn#id"; // Contains invalid characters
-        let min_pub_rand = get_random_u64_range(1, 1000000);
-        let bsn_activation_height = get_random_u64_range(0, 1000000);
-        let finality_signature_interval = get_random_u64_range(1, 1000000);
-
-        let instantiate_msg = InstantiateMsg {
-            admin: valid_admin.to_string(),
-            bsn_id: invalid_bsn_id.to_string(),
-            min_pub_rand,
-            max_msgs_per_interval: MAX_MSGS_PER_INTERVAL,
-            rate_limiting_interval: RATE_LIMITING_INTERVAL,
-            bsn_activation_height,
-            finality_signature_interval,
-        };
-
-        let info = message_info(&deps.api.addr_make(CREATOR), &[]);
-
-        // Call the instantiate function - should fail due to invalid consumer ID
-        let err = instantiate(deps.as_mut(), mock_env(), info, instantiate_msg).unwrap_err();
-        assert!(matches!(err, ContractError::InvalidBsnId(_)));
-    }
-
-    #[test]
-    fn test_empty_consumer_id() {
-        let mut deps = mock_deps_babylon();
-        let valid_admin = deps.api.addr_make(INIT_ADMIN);
-        let empty_bsn_id = "";
-        let min_pub_rand = get_random_u64_range(1, 1000000);
-        let bsn_activation_height = get_random_u64_range(0, 1000000);
-        let finality_signature_interval = get_random_u64_range(1, 1000000);
-
-        let instantiate_msg = InstantiateMsg {
-            admin: valid_admin.to_string(),
-            bsn_id: empty_bsn_id.to_string(),
-            min_pub_rand,
-            max_msgs_per_interval: MAX_MSGS_PER_INTERVAL,
-            rate_limiting_interval: RATE_LIMITING_INTERVAL,
-            bsn_activation_height,
-            finality_signature_interval,
-        };
-
-        let info = message_info(&deps.api.addr_make(CREATOR), &[]);
-
-        // Call the instantiate function - should fail due to empty consumer ID
-        let err = instantiate(deps.as_mut(), mock_env(), info, instantiate_msg).unwrap_err();
-        assert!(matches!(err, ContractError::InvalidBsnId(_)));
-    }
-
-    #[test]
-    fn test_instantiate_with_zero_bsn_activation_height() {
-        let mut deps = mock_deps_babylon();
-        let valid_admin = deps.api.addr_make(INIT_ADMIN);
-        let bsn_id = "test-bsn-zero-activation";
-        let min_pub_rand = get_random_u64_range(1, 1000000);
-        let finality_signature_interval = get_random_u64_range(1, 1000000);
-
-        let instantiate_msg = InstantiateMsg {
-            admin: valid_admin.to_string(),
-            bsn_id: bsn_id.to_string(),
-            min_pub_rand,
-            max_msgs_per_interval: MAX_MSGS_PER_INTERVAL,
-            rate_limiting_interval: RATE_LIMITING_INTERVAL,
-            bsn_activation_height: 0,
-            finality_signature_interval,
-        };
-
-        let info = message_info(&deps.api.addr_make(CREATOR), &[]);
-
-        // Should successfully instantiate with 0
-        let result = instantiate(deps.as_mut(), mock_env(), info, instantiate_msg);
-        assert!(result.is_ok());
-
-        // Verify the config was stored correctly
-        let config = get_config(deps.as_ref().storage).unwrap();
-        assert_eq!(config.bsn_activation_height, 0);
-        assert_eq!(config.bsn_id, bsn_id);
-    }
-
-    #[test]
-    fn test_admin_update_rejects_malformed_addresses() {
-=======
     fn test_update_admin_invalid_address() {
->>>>>>> 40001181
         let mut deps = mock_deps_babylon();
         let init_admin = deps.api.addr_make(INIT_ADMIN);
         let bsn_id = "op-stack-l2-11155420".to_string();
@@ -472,12 +377,9 @@
             min_pub_rand,
             max_msgs_per_interval: MAX_MSGS_PER_INTERVAL,
             rate_limiting_interval: RATE_LIMITING_INTERVAL,
-<<<<<<< HEAD
             bsn_activation_height,
             finality_signature_interval,
-=======
             allowed_finality_providers: None,
->>>>>>> 40001181
         };
         let info = message_info(&deps.api.addr_make(CREATOR), &[]);
         let res = instantiate(deps.as_mut(), mock_env(), info, instantiate_msg).unwrap();
@@ -549,13 +451,10 @@
             bsn_id,
             min_pub_rand,
             rate_limiting_interval: RATE_LIMITING_INTERVAL,
-<<<<<<< HEAD
             max_msgs_per_interval: MAX_MSGS_PER_INTERVAL,
             bsn_activation_height: 1,
             finality_signature_interval: 1,
-=======
             allowed_finality_providers: None,
->>>>>>> 40001181
         };
         let info = message_info(&deps.api.addr_make(CREATOR), &[]);
         let res = instantiate(deps.as_mut(), mock_env(), info, instantiate_msg).unwrap();
@@ -615,13 +514,10 @@
             bsn_id,
             min_pub_rand,
             rate_limiting_interval: RATE_LIMITING_INTERVAL,
-<<<<<<< HEAD
             max_msgs_per_interval: MAX_MSGS_PER_INTERVAL,
             bsn_activation_height: 1,
             finality_signature_interval: 1,
-=======
             allowed_finality_providers: None,
->>>>>>> 40001181
         };
         let info = message_info(&deps.api.addr_make(CREATOR), &[]);
         let res = instantiate(deps.as_mut(), mock_env(), info, instantiate_msg).unwrap();
@@ -679,13 +575,10 @@
             bsn_id,
             min_pub_rand,
             rate_limiting_interval: RATE_LIMITING_INTERVAL,
-<<<<<<< HEAD
             max_msgs_per_interval: MAX_MSGS_PER_INTERVAL,
             bsn_activation_height: 1,
             finality_signature_interval: 1,
-=======
             allowed_finality_providers: None,
->>>>>>> 40001181
         };
         let info = message_info(&deps.api.addr_make(CREATOR), &[]);
         let res = instantiate(deps.as_mut(), mock_env(), info, instantiate_msg).unwrap();
@@ -752,13 +645,10 @@
             bsn_id,
             min_pub_rand,
             rate_limiting_interval: RATE_LIMITING_INTERVAL,
-<<<<<<< HEAD
             max_msgs_per_interval: MAX_MSGS_PER_INTERVAL,
             bsn_activation_height: 1,
             finality_signature_interval: 1,
-=======
             allowed_finality_providers: None,
->>>>>>> 40001181
         };
         let info = message_info(&deps.api.addr_make(CREATOR), &[]);
         let res = instantiate(deps.as_mut(), mock_env(), info, instantiate_msg).unwrap();
