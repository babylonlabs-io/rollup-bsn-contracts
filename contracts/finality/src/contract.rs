--- conflicted
+++ resolved
@@ -181,17 +181,11 @@
 
         // Initialize contract
         let instantiate_msg = InstantiateMsg {
-<<<<<<< HEAD
             admin: init_admin.to_string(),
             bsn_id,
             min_pub_rand,
-=======
-            admin: init_admin.to_string(), // Admin provided
-            bsn_id: "op-stack-l2-11155420".to_string(),
-            min_pub_rand: 100,
             max_msgs_per_interval: MAX_MSGS_PER_INTERVAL,
             rate_limiting_interval: RATE_LIMITING_INTERVAL,
->>>>>>> 24410c90
         };
         let info = message_info(&deps.api.addr_make(CREATOR), &[]);
         let res = instantiate(deps.as_mut(), mock_env(), info, instantiate_msg).unwrap();
