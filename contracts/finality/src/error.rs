--- conflicted
+++ resolved
@@ -89,15 +89,12 @@
     EmptyFpBtcPubKey,
     #[error("Invalid consumer ID: {0}")]
     InvalidBsnId(String),
-<<<<<<< HEAD
-    #[error("Finality provider {0} is not in the allowlist")]
-    FinalityProviderNotAllowed(String),
-=======
     #[error("Invalid rate limiting interval: {0}. Must be at least 1")]
     InvalidRateLimitingInterval(u64),
     #[error("Invalid max messages per interval: {0}. Must be at least 1")]
     InvalidMaxMsgsPerInterval(u32),
     #[error("Rate limit exceeded for finality provider {fp_btc_pk} with limit {limit}")]
     RateLimitExceeded { fp_btc_pk: String, limit: u32 },
->>>>>>> 052a8cb0
+    #[error("Finality provider {0} is not in the allowlist")]
+    FinalityProviderNotAllowed(String),
 }