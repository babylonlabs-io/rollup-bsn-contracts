--- conflicted
+++ resolved
@@ -73,7 +73,6 @@
     PubRandAlreadyExists(String, u64),
     #[error("Duplicate signatory {0}")]
     DuplicateSignatory(String),
-<<<<<<< HEAD
     #[error("Too few public randomness values: given {given}, required minimum {required}")]
     TooFewPubRand { given: u64, required: u64 },
     #[error("Block height overflow: start height {start_height} is equal or higher than (start height + num pub rand) {end_height}")]
@@ -84,8 +83,6 @@
     InvalidSignatureLength { expected: usize, actual: usize },
     #[error("Empty finality provider BTC public key")]
     EmptyFpBtcPubKey,
-=======
     #[error("Invalid consumer ID: {0}")]
     InvalidBsnId(String),
->>>>>>> 950be641
 }