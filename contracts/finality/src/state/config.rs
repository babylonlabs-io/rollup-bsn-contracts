use babylon_bindings::BabylonQuery;
use cosmwasm_schema::cw_serde;
use cosmwasm_std::{Deps, StdResult};
use cw_controllers::{Admin, AdminResponse};
use cw_storage_plus::Item;

pub const ADMIN: Admin = Admin::new("admin");
pub const CONFIG: Item<Config> = Item::new("config");
// if the finality gadget is disabled, it will always return true for the is finalized query
pub const IS_ENABLED: Item<bool> = Item::new("is_enabled");

/// Config are OP finality gadget's configuration
#[cw_serde]
pub struct Config {
<<<<<<< HEAD
    pub consumer_id: String,
    pub min_pub_rand: u64,
=======
    pub bsn_id: String,
>>>>>>> 378a4352
}

pub fn get_config(deps: Deps<BabylonQuery>) -> StdResult<Config> {
    CONFIG.load(deps.storage)
}

pub fn get_is_enabled(deps: Deps<BabylonQuery>) -> StdResult<bool> {
    IS_ENABLED.load(deps.storage)
}

pub fn get_admin(deps: Deps<BabylonQuery>) -> StdResult<AdminResponse> {
    ADMIN.query_admin(deps)
}<|MERGE_RESOLUTION|>--- conflicted
+++ resolved
@@ -12,12 +12,8 @@
 /// Config are OP finality gadget's configuration
 #[cw_serde]
 pub struct Config {
-<<<<<<< HEAD
-    pub consumer_id: String,
+    pub bsn_id: String,
     pub min_pub_rand: u64,
-=======
-    pub bsn_id: String,
->>>>>>> 378a4352
 }
 
 pub fn get_config(deps: Deps<BabylonQuery>) -> StdResult<Config> {
