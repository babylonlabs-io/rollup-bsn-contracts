use crate::error::ContractError;
use crate::state::Bytes;
use cosmwasm_schema::cw_serde;
use cosmwasm_std::Order::{Ascending, Descending};
use cosmwasm_std::{StdResult, Storage};
use cw_storage_plus::{Bound, Map};

/// Map of public randomness values by fp public key hex and block height
pub(crate) const PUB_RAND_VALUES: Map<(&str, u64), Vec<u8>> = Map::new("pub_rand_values");

/// Map of public randomness commitments by fp and block height
pub(crate) const PUB_RAND_COMMITS: Map<(&str, u64), PubRandCommit> = Map::new("pub_rand_commits");

/// `PubRandCommit` is a commitment to a series of public randomness.
/// Currently, the commitment is a root of a Merkle tree that includes a series of public randomness
/// values
#[cw_serde]
pub struct PubRandCommit {
    /// `start_height` is the height of the first commitment
    pub start_height: u64,
    /// `num_pub_rand` is the number of committed public randomness
    pub num_pub_rand: u64,
    /// `height` defines the height that the commit was submitted
    pub height: u64,
    /// `commitment` is the value of the commitment.
    /// Currently, it's the root of the Merkle tree constructed by the public randomness
    pub commitment: Bytes,
}

impl PubRandCommit {
    /// `in_range` checks if the given height is within the range of the commitment
    pub fn in_range(&self, height: u64) -> bool {
        self.start_height <= height && height <= self.end_height()
    }

    /// `end_height` returns the height of the last commitment
    pub fn end_height(&self) -> u64 {
        self.start_height + self.num_pub_rand - 1
    }
}

pub fn get_pub_rand_commit_for_height(
    storage: &dyn Storage,
    fp_btc_pk_hex: &str,
    height: u64,
) -> Result<PubRandCommit, ContractError> {
    let end_at = Some(Bound::inclusive(height));
    let res = PUB_RAND_COMMITS
        .prefix(fp_btc_pk_hex)
        .range_raw(storage, None, end_at, Descending)
        .filter(|item| {
            match item {
                Ok((_, value)) => value.in_range(height),
                Err(_) => true, // if we can't parse, we keep it
            }
        })
        .take(1)
        .map(|item| {
            let (_, value) = item?;
            Ok(value)
        })
        .collect::<StdResult<Vec<_>>>()?;
    if res.is_empty() {
        Err(ContractError::MissingPubRandCommit(
            fp_btc_pk_hex.to_string(),
            height,
        ))
    } else {
        Ok(res[0].clone())
    }
}

const MAX_LIMIT: u32 = 30;
const DEFAULT_LIMIT: u32 = 10;

fn get_pub_rand_commit(
    storage: &dyn Storage,
    fp_btc_pk_hex: &str,
    start_after: Option<u64>,
    limit: Option<u32>,
    reverse: Option<bool>,
) -> Result<Vec<PubRandCommit>, ContractError> {
    let limit = limit.unwrap_or(DEFAULT_LIMIT).min(MAX_LIMIT) as usize;
    let start_after = start_after.map(Bound::exclusive);
    let (start, end, order) = if reverse.unwrap_or(false) {
        (None, start_after, Descending)
    } else {
        (start_after, None, Ascending)
    };
    let res = PUB_RAND_COMMITS
        .prefix(fp_btc_pk_hex)
        .range_raw(storage, start, end, order)
        .take(limit)
        .map(|item| {
            let (_, value) = item?;
            Ok(value)
        })
        .collect::<StdResult<Vec<_>>>()?;

    // Return the results or an empty vector if no results found
    Ok(res)
}

<<<<<<< HEAD
pub fn get_first_pub_rand_commit(
    storage: &dyn Storage,
    fp_btc_pk_hex: &str,
) -> Result<Option<PubRandCommit>, ContractError> {
    let res = get_pub_rand_commit(storage, fp_btc_pk_hex, None, Some(1), Some(false))?;
    Ok(res.into_iter().next())
}

pub fn get_last_pub_rand_commit(
    storage: &dyn Storage,
    fp_btc_pk_hex: &str,
) -> Result<Option<PubRandCommit>, ContractError> {
    let res = get_pub_rand_commit(storage, fp_btc_pk_hex, None, Some(1), Some(true))?;
    Ok(res.into_iter().next())
}

/// `insert_pub_rand_commit` inserts a public randomness commitment into the storage.
/// It ensures that the new commitment does not overlap with the existing ones.
pub fn insert_pub_rand_commit(
    storage: &mut dyn Storage,
    fp_pubkey_hex: &str,
    pr_commit: PubRandCommit,
) -> Result<(), ContractError> {
    // Validate num_pub_rand is at least 1 to prevent integer underflow
    if pr_commit.num_pub_rand == 0 {
        return Err(ContractError::InvalidNumPubRand(pr_commit.num_pub_rand));
    }

    // Get last public randomness commitment
    let last_pr_commit = get_last_pub_rand_commit(storage, fp_pubkey_hex)?;

    // Ensure height and start_height do not overlap, i.e., height < start_height
    if let Some(last_pr_commit) = last_pr_commit {
        let last_pr_end_height = last_pr_commit.end_height();
        if pr_commit.start_height <= last_pr_end_height {
            return Err(ContractError::InvalidPubRandHeight(
                pr_commit.start_height,
                last_pr_end_height,
            ));
        }
    }

    // All good, store the given public randomness commitment
    PUB_RAND_COMMITS.save(storage, (fp_pubkey_hex, pr_commit.start_height), &pr_commit)?;

=======
/// Inserts a public randomness value into the PUB_RAND_VALUES map for the given fp and height.
///
/// - If no value exists, it inserts the value.
/// - If the same value already exists, it is a no-op and returns Ok(())
/// - If a different value exists, it returns ContractError::PubRandAlreadyExists.
///   This is an error as the contract should recognize only a single public randomness value
///   for a specific height per finality provider.
pub fn insert_pub_rand_value(
    storage: &mut dyn Storage,
    fp_btc_pk_hex: &str,
    height: u64,
    pub_rand: &[u8],
) -> Result<(), ContractError> {
    if let Some(existing) = PUB_RAND_VALUES.may_load(storage, (fp_btc_pk_hex, height))? {
        if existing == pub_rand {
            return Ok(());
        } else {
            return Err(ContractError::PubRandAlreadyExists(
                fp_btc_pk_hex.to_string(),
                height,
            ));
        }
    }
    PUB_RAND_VALUES.save(storage, (fp_btc_pk_hex, height), &pub_rand.to_vec())?;
>>>>>>> 5733ae20
    Ok(())
}

#[cfg(test)]
mod tests {
    use super::*;
<<<<<<< HEAD
    use cosmwasm_std::testing::{mock_dependencies, mock_env};

    #[test]
    fn insert_pub_rand_commit_validates_num_pub_rand() {
        let mut deps = mock_dependencies();
        let env = mock_env();
        let fp_btc_pk_hex = "020000000000000000000000000000000000000000000000000000000000000000";
        let start_height = 100_u64;
        let commitment = vec![1, 2, 3, 4, 5, 6, 7, 8, 9, 10, 11, 12, 13, 14, 15, 16];

        // Test with num_pub_rand = 0 (should fail)
        let invalid_commit = PubRandCommit {
            start_height,
            num_pub_rand: 0, // Zero value should be rejected
            height: env.block.height,
            commitment: commitment.clone(),
        };

        let result = insert_pub_rand_commit(deps.as_mut().storage, &fp_btc_pk_hex, invalid_commit);

        // Should return InvalidNumPubRand error
        assert!(result.is_err());
        match result.unwrap_err() {
            ContractError::InvalidNumPubRand(val) => {
                assert_eq!(val, 0);
            }
            e => panic!("Expected InvalidNumPubRand error, got: {:?}", e),
        }

        // Test with num_pub_rand = 1 (should pass validation)
        let valid_commit = PubRandCommit {
            start_height,
            num_pub_rand: 1, // Valid value should pass this validation
            height: env.block.height,
            commitment,
        };

        let result = insert_pub_rand_commit(deps.as_mut().storage, &fp_btc_pk_hex, valid_commit);

        // Should pass the num_pub_rand validation
        assert!(result.is_ok());
    }

    #[test]
    fn insert_pub_rand_commit_height_overlap_validation() {
        let mut deps = mock_dependencies();
        let env = mock_env();

        // === SETUP: First commitment covering heights 100-109 ===
        let fp_btc_pk_hex = "020000000000000000000000000000000000000000000000000000000000000000";
        let initial_start_height = 100_u64;
        let initial_num_pub_rand = 10_u64; // This covers heights 100-109
        let initial_commitment = vec![1, 2, 3, 4, 5, 6, 7, 8, 9, 10, 11, 12, 13, 14, 15, 16];

        // Store initial commitment directly
        let initial_commit = PubRandCommit {
            start_height: initial_start_height,
            num_pub_rand: initial_num_pub_rand,
            height: env.block.height,
            commitment: initial_commitment,
        };
        insert_pub_rand_commit(deps.as_mut().storage, &fp_btc_pk_hex, initial_commit).unwrap();

        // === TEST CASE 1: Overlapping start height (should fail) ===
        let overlapping_start_height = 105_u64; // Overlaps with 100-109 range
        let overlapping_num_pub_rand = 5_u64;
        let overlapping_commitment = vec![
            11, 12, 13, 14, 15, 16, 17, 18, 19, 20, 21, 22, 23, 24, 25, 26,
        ];

        let overlapping_commit = PubRandCommit {
            start_height: overlapping_start_height,
            num_pub_rand: overlapping_num_pub_rand,
            height: env.block.height,
            commitment: overlapping_commitment,
        };

        let overlapping_result =
            insert_pub_rand_commit(deps.as_mut().storage, &fp_btc_pk_hex, overlapping_commit);

        // Should fail due to overlap
        assert!(matches!(
            overlapping_result,
            Err(ContractError::InvalidPubRandHeight(105, 109))
        ));

        // === TEST CASE 2: Exactly at boundary (should fail) ===
        let boundary_start_height = 109_u64; // Exactly at the end height of previous range
        let boundary_num_pub_rand = 5_u64;
        let boundary_commitment = vec![
            21, 22, 23, 24, 25, 26, 27, 28, 29, 30, 31, 32, 33, 34, 35, 36,
        ];

        let boundary_commit = PubRandCommit {
            start_height: boundary_start_height,
            num_pub_rand: boundary_num_pub_rand,
            height: env.block.height,
            commitment: boundary_commitment,
        };

        let boundary_result =
            insert_pub_rand_commit(deps.as_mut().storage, &fp_btc_pk_hex, boundary_commit);

        // Should fail due to boundary overlap
        assert!(matches!(
            boundary_result,
            Err(ContractError::InvalidPubRandHeight(109, 109))
        ));

        // === TEST CASE 3: Valid non-overlapping commitment (should pass height validation) ===
        let valid_start_height = 110_u64; // Right after previous range ends (100-109)
        let valid_num_pub_rand = 5_u64;
        let valid_commitment = vec![
            31, 32, 33, 34, 35, 36, 37, 38, 39, 40, 41, 42, 43, 44, 45, 46,
        ];

        let valid_commit = PubRandCommit {
            start_height: valid_start_height,
            num_pub_rand: valid_num_pub_rand,
            height: env.block.height,
            commitment: valid_commitment,
        };

        let valid_result =
            insert_pub_rand_commit(deps.as_mut().storage, &fp_btc_pk_hex, valid_commit);

        // Should pass height overlap validation
        assert!(valid_result.is_ok());
=======
    use crate::testutil::datagen::*;
    use cosmwasm_std::testing::mock_dependencies;
    use rand::{thread_rng, Rng};

    #[test]
    fn test_insert_pub_rand_value() {
        let mut deps = mock_dependencies();
        let fp_btc_pk_hex = get_random_fp_pk_hex();
        let num_sets = thread_rng().gen_range(1..=5);
        let mut all_heights = std::collections::HashSet::new();
        let mut pub_rands = Vec::new();
        let mut last_height = 0u64;
        for _ in 0..num_sets {
            let set_len = thread_rng().gen_range(1..=10);
            // Ensure a gap of at least 1 between sets
            let start_height = last_height + thread_rng().gen_range(1..=5);
            let heights: Vec<u64> = (start_height..start_height + set_len).collect();
            for &height in &heights {
                assert!(!all_heights.contains(&height), "Height overlap detected");
                all_heights.insert(height);
                let pub_rand = get_random_pub_rand();
                insert_pub_rand_value(deps.as_mut().storage, &fp_btc_pk_hex, height, &pub_rand)
                    .unwrap();
                pub_rands.push((height, pub_rand.clone()));
            }
            last_height = *heights.last().unwrap();
        }
        // Check that all pub_rand values are present
        for (height, pub_rand) in &pub_rands {
            let stored = PUB_RAND_VALUES
                .load(deps.as_ref().storage, (&fp_btc_pk_hex, *height))
                .unwrap();
            assert_eq!(stored, *pub_rand);
            // Try to insert the same value again and expect Ok(())
            assert!(insert_pub_rand_value(
                deps.as_mut().storage,
                &fp_btc_pk_hex,
                *height,
                pub_rand
            )
            .is_ok());
            // Try to insert a different value and expect an error
            let mut different_pub_rand = get_random_pub_rand();
            // Ensure it's different
            while different_pub_rand == *pub_rand {
                different_pub_rand = get_random_pub_rand();
            }
            let err = insert_pub_rand_value(
                deps.as_mut().storage,
                &fp_btc_pk_hex,
                *height,
                &different_pub_rand,
            )
            .unwrap_err();
            match err {
                ContractError::PubRandAlreadyExists(ref pk, h) => {
                    assert_eq!(pk, &fp_btc_pk_hex);
                    assert_eq!(h, *height);
                }
                _ => panic!("Expected PubRandAlreadyExists error, got {:?}", err),
            }
        }
>>>>>>> 5733ae20
    }
}<|MERGE_RESOLUTION|>--- conflicted
+++ resolved
@@ -101,7 +101,6 @@
     Ok(res)
 }
 
-<<<<<<< HEAD
 pub fn get_first_pub_rand_commit(
     storage: &dyn Storage,
     fp_btc_pk_hex: &str,
@@ -146,8 +145,9 @@
 
     // All good, store the given public randomness commitment
     PUB_RAND_COMMITS.save(storage, (fp_pubkey_hex, pr_commit.start_height), &pr_commit)?;
-
-=======
+    Ok(())
+}
+
 /// Inserts a public randomness value into the PUB_RAND_VALUES map for the given fp and height.
 ///
 /// - If no value exists, it inserts the value.
@@ -172,15 +172,16 @@
         }
     }
     PUB_RAND_VALUES.save(storage, (fp_btc_pk_hex, height), &pub_rand.to_vec())?;
->>>>>>> 5733ae20
     Ok(())
 }
 
 #[cfg(test)]
 mod tests {
     use super::*;
-<<<<<<< HEAD
+    use crate::testutil::datagen::*;
+    use cosmwasm_std::testing::mock_dependencies;
     use cosmwasm_std::testing::{mock_dependencies, mock_env};
+    use rand::{thread_rng, Rng};
 
     #[test]
     fn insert_pub_rand_commit_validates_num_pub_rand() {
@@ -308,10 +309,7 @@
 
         // Should pass height overlap validation
         assert!(valid_result.is_ok());
-=======
-    use crate::testutil::datagen::*;
-    use cosmwasm_std::testing::mock_dependencies;
-    use rand::{thread_rng, Rng};
+    }
 
     #[test]
     fn test_insert_pub_rand_value() {
@@ -371,6 +369,5 @@
                 _ => panic!("Expected PubRandAlreadyExists error, got {:?}", err),
             }
         }
->>>>>>> 5733ae20
     }
 }