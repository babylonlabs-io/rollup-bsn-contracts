use crate::custom_queries::get_last_finalized_epoch;
use crate::error::ContractError;
use crate::state::Bytes;
use babylon_bindings::BabylonQuery;
use cosmwasm_schema::cw_serde;
use cosmwasm_std::Order::{Ascending, Descending};
use cosmwasm_std::{Deps, StdResult, Storage};
use cw_storage_plus::{Bound, Map};

/// Map of public randomness values by fp public key and block height
pub(crate) const PUB_RAND_VALUES: Map<(&[u8], u64), Vec<u8>> = Map::new("pub_rand_values");

/// Map of public randomness commitments by fp public key and block height
const PUB_RAND_COMMITS: Map<(&[u8], u64), PubRandCommit> = Map::new("pub_rand_commits");

/// `PubRandCommit` is a commitment to a series of public randomness.
/// Currently, the commitment is a root of a Merkle tree that includes a series of public randomness
/// values
#[cw_serde]
pub struct PubRandCommit {
    /// The height of the first commitment
    pub start_height: u64,
    /// The amount of committed public randomness
    pub num_pub_rand: u64,
    /// The epoch number of Babylon when the commit was submitted
    pub babylon_epoch: u64,
    /// Value of the commitment.
    /// Currently, it's the root of the Merkle tree constructed by the public randomness
    pub commitment: Bytes,
}

impl PubRandCommit {
    pub fn new(start_height: u64, num_pub_rand: u64, epoch: u64, commitment: Bytes) -> Self {
        Self {
            start_height,
            num_pub_rand,
            babylon_epoch: epoch,
            commitment,
        }
    }

    /// `in_range` checks if the given height is within the range of the commitment
    pub fn in_range(&self, height: u64) -> bool {
        self.start_height <= height && height <= self.end_height()
    }

    /// `end_height` returns the height of the last commitment
    pub fn end_height(&self) -> u64 {
        self.start_height + self.num_pub_rand - 1
    }
}

fn get_pub_rand_commit_for_height(
    storage: &dyn Storage,
    fp_btc_pk: &[u8],
    height: u64,
) -> Result<PubRandCommit, ContractError> {
    let end_at = Some(Bound::inclusive(height));
    let res = PUB_RAND_COMMITS
        .prefix(fp_btc_pk)
        .range_raw(storage, None, end_at, Descending)
        .filter(|item| {
            match item {
                Ok((_, value)) => value.in_range(height),
                Err(_) => true, // if we can't parse, we keep it
            }
        })
        .take(1)
        .map(|item| {
            let (_, value) = item?;
            Ok(value)
        })
        .collect::<StdResult<Vec<_>>>()?;
    if res.is_empty() {
        Err(ContractError::MissingPubRandCommit(
            hex::encode(fp_btc_pk),
            height,
        ))
    } else {
        Ok(res[0].clone())
    }
}

// Finds the public randomness commitment that includes the given height for the given finality
// provider.
// It also checks that the commitment is timestamped by BTC, meaning that the epoch of the
// commitment is less than or equal to the last finalized epoch.
pub fn get_timestamped_pub_rand_commit_for_height(
    deps: &Deps<BabylonQuery>,
    fp_btc_pk: &[u8],
    height: u64,
) -> Result<PubRandCommit, ContractError> {
    let pr_commit = get_pub_rand_commit_for_height(deps.storage, fp_btc_pk, height)?;

    // Ensure the finality provider's corresponding randomness commitment is already finalised by
    // BTC timestamping
    let last_finalized_epoch = get_last_finalized_epoch(deps)?;
    if last_finalized_epoch == 0 {
        return Err(ContractError::PubRandCommitNotBTCTimestamped(
            "No finalized epoch yet".into(),
        ));
    }
    if last_finalized_epoch < pr_commit.babylon_epoch {
        return Err(ContractError::PubRandCommitNotBTCTimestamped(format!(
            "The finality provider {0} last committed epoch: {1}, last finalized epoch: {2}",
            hex::encode(fp_btc_pk),
            pr_commit.babylon_epoch,
            last_finalized_epoch
        )));
    }

    Ok(pr_commit)
}

const MAX_LIMIT: u32 = 30;
const DEFAULT_LIMIT: u32 = 10;

fn get_pub_rand_commit(
    storage: &dyn Storage,
    fp_btc_pk: &[u8],
    start_after: Option<u64>,
    limit: Option<u32>,
    reverse: Option<bool>,
) -> Result<Vec<PubRandCommit>, ContractError> {
    let limit = limit.unwrap_or(DEFAULT_LIMIT).min(MAX_LIMIT) as usize;
    let start_after = start_after.map(Bound::exclusive);
    let (start, end, order) = if reverse.unwrap_or(false) {
        (None, start_after, Descending)
    } else {
        (start_after, None, Ascending)
    };
    let res = PUB_RAND_COMMITS
        .prefix(fp_btc_pk)
        .range_raw(storage, start, end, order)
        .take(limit)
        .map(|item| {
            let (_, value) = item?;
            Ok(value)
        })
        .collect::<StdResult<Vec<_>>>()?;

    // Return the results or an empty vector if no results found
    Ok(res)
}

pub fn get_first_pub_rand_commit(
    storage: &dyn Storage,
    fp_btc_pk: &[u8],
) -> Result<Option<PubRandCommit>, ContractError> {
    let res = get_pub_rand_commit(storage, fp_btc_pk, None, Some(1), Some(false))?;
    Ok(res.into_iter().next())
}

pub fn get_last_pub_rand_commit(
    storage: &dyn Storage,
    fp_btc_pk: &[u8],
) -> Result<Option<PubRandCommit>, ContractError> {
    let res = get_pub_rand_commit(storage, fp_btc_pk, None, Some(1), Some(true))?;
    Ok(res.into_iter().next())
}

/// `insert_pub_rand_commit` inserts a public randomness commitment into the storage.
/// It ensures that the new commitment does not overlap with the existing ones.
pub fn insert_pub_rand_commit(
    storage: &mut dyn Storage,
    fp_btc_pk: &[u8],
    pr_commit: PubRandCommit,
) -> Result<(), ContractError> {
    // Get last public randomness commitment
    let last_pr_commit = get_last_pub_rand_commit(storage, fp_btc_pk)?;

    // Ensure height and start_height do not overlap, i.e., height < start_height
    if let Some(last_pr_commit) = last_pr_commit {
        let last_pr_end_height = last_pr_commit.end_height();
        if pr_commit.start_height <= last_pr_end_height {
            return Err(ContractError::InvalidPubRandHeight(
                pr_commit.start_height,
                last_pr_end_height,
            ));
        }
    }

    // All good, store the given public randomness commitment
    PUB_RAND_COMMITS.save(storage, (fp_btc_pk, pr_commit.start_height), &pr_commit)?;
    Ok(())
}

/// Inserts a public randomness value into the PUB_RAND_VALUES map for the given fp and height.
///
/// - If no value exists, it inserts the value.
/// - If the same value already exists, it is a no-op and returns Ok(())
/// - If a different value exists, it returns ContractError::PubRandAlreadyExists.
///   This is an error as the contract should recognize only a single public randomness value
///   for a specific height per finality provider.
pub(crate) fn insert_pub_rand_value(
    storage: &mut dyn Storage,
    fp_btc_pk: &[u8],
    height: u64,
    pub_rand: &[u8],
) -> Result<(), ContractError> {
    if let Some(existing) = PUB_RAND_VALUES.may_load(storage, (fp_btc_pk, height))? {
        if existing == pub_rand {
            return Ok(());
        } else {
            return Err(ContractError::PubRandAlreadyExists(
                hex::encode(fp_btc_pk),
                height,
            ));
        }
    }
    PUB_RAND_VALUES.save(storage, (fp_btc_pk, height), &pub_rand.to_vec())?;
    Ok(())
}

#[cfg(test)]
mod tests {
    use super::*;
    use crate::testutil::datagen::*;
    use cosmwasm_std::testing::{mock_dependencies, mock_env};
    use rand::{rng, Rng};

    #[test]
    fn insert_pub_rand_commit_works() {
        let mut deps = mock_dependencies();
        let env = mock_env();
        let fp_btc_pk = get_random_fp_pk();
        let start_height = get_random_u64();
        let commitment = get_random_block_hash();

<<<<<<< HEAD
        // Test with valid num_pub_rand (should pass)
=======
        // Test with num_pub_rand = 0 (should fail)
        let invalid_commit = PubRandCommit::new(
            start_height,
            0, // Zero value should be rejected
            env.block.height,
            commitment.clone(),
        );

        let result = insert_pub_rand_commit(deps.as_mut().storage, &fp_btc_pk, invalid_commit);

        // Should return InvalidNumPubRand error
        assert!(result.is_err());
        match result.unwrap_err() {
            ContractError::InvalidNumPubRand(val) => {
                assert_eq!(val, 0);
            }
            e => panic!("Expected InvalidNumPubRand error, got: {e:?}"),
        }

        // Test with num_pub_rand = 1 (should pass validation)
>>>>>>> 950be641
        let valid_commit = PubRandCommit::new(
            start_height,
            1, // Valid value should pass
            env.block.height,
            commitment,
        );

        let result =
            insert_pub_rand_commit(deps.as_mut().storage, &fp_btc_pk, valid_commit.clone());

        // Should pass
        assert!(result.is_ok());

        // Verify we can retrieve it with the helper functions
        let first_commit = get_first_pub_rand_commit(deps.as_ref().storage, &fp_btc_pk).unwrap();
        assert_eq!(first_commit.unwrap(), valid_commit);
        let last_commit = get_last_pub_rand_commit(deps.as_ref().storage, &fp_btc_pk).unwrap();
        assert_eq!(last_commit.unwrap(), valid_commit);
    }

    #[test]
    fn insert_pub_rand_commit_height_overlap_validation() {
        let mut deps = mock_dependencies();
        let env = mock_env();

        // === SETUP: First commitment ===
        let fp_btc_pk = get_random_fp_pk();
        let initial_start_height = get_random_u64();
        let initial_num_pub_rand = get_random_u64();
        let initial_commitment = get_random_block_hash();

        // Store initial commitment directly
        let initial_commit = &PubRandCommit::new(
            initial_start_height,
            initial_num_pub_rand,
            env.block.height,
            initial_commitment,
        );
        insert_pub_rand_commit(deps.as_mut().storage, &fp_btc_pk, initial_commit.clone()).unwrap();

        // === TEST CASE 1: Overlapping start height (should fail) ===
        let overlapping_start_height = initial_start_height - 1;
        let overlapping_num_pub_rand = get_random_u64();
        let overlapping_commitment = get_random_block_hash();

        let overlapping_commit = PubRandCommit::new(
            overlapping_start_height,
            overlapping_num_pub_rand,
            env.block.height,
            overlapping_commitment,
        );

        let overlapping_result =
            insert_pub_rand_commit(deps.as_mut().storage, &fp_btc_pk, overlapping_commit);

        // Should fail due to overlap
        assert_eq!(
            overlapping_result,
            Err(ContractError::InvalidPubRandHeight(
                overlapping_start_height,
                initial_commit.end_height(),
            ))
        );

        // === TEST CASE 2: Exactly at boundary (should fail) ===
        let boundary_start_height = initial_commit.end_height();
        let boundary_num_pub_rand = get_random_u64();
        let boundary_commitment = get_random_block_hash();

        let boundary_commit = PubRandCommit::new(
            boundary_start_height,
            boundary_num_pub_rand,
            env.block.height,
            boundary_commitment,
        );

        let boundary_result =
            insert_pub_rand_commit(deps.as_mut().storage, &fp_btc_pk, boundary_commit);

        // Should fail due to boundary overlap
        assert_eq!(
            boundary_result,
            Err(ContractError::InvalidPubRandHeight(
                initial_commit.end_height(),
                initial_commit.end_height()
            ))
        );

        // === TEST CASE 3: Valid non-overlapping commitment (should pass height validation) ===
        let valid_start_height = initial_start_height + initial_num_pub_rand;
        let valid_num_pub_rand = get_random_u64();
        let valid_commitment = get_random_block_hash();

        let valid_commit = PubRandCommit::new(
            valid_start_height,
            valid_num_pub_rand,
            env.block.height,
            valid_commitment,
        );

        let valid_result = insert_pub_rand_commit(deps.as_mut().storage, &fp_btc_pk, valid_commit);

        // Should pass height overlap validation
        assert!(valid_result.is_ok());
    }

    #[test]
    fn test_insert_pub_rand_value() {
        let mut deps = mock_dependencies();
        let fp_btc_pk = get_random_fp_pk();
        let num_sets = rng().random_range(1..=5);
        let mut all_heights = std::collections::HashSet::new();
        let mut pub_rands = Vec::new();
        let mut last_height = 0u64;
        for _ in 0..num_sets {
            let set_len = rng().random_range(1..=10);
            // Ensure a gap of at least 1 between sets
            let start_height = last_height + rng().random_range(1..=5);
            let heights: Vec<u64> = (start_height..start_height + set_len).collect();
            for &height in &heights {
                assert!(!all_heights.contains(&height), "Height overlap detected");
                all_heights.insert(height);
                let pub_rand = get_random_pub_rand();
                insert_pub_rand_value(deps.as_mut().storage, &fp_btc_pk.clone(), height, &pub_rand)
                    .unwrap();
                pub_rands.push((height, pub_rand.clone()));
            }
            last_height = *heights.last().unwrap();
        }
        // Check that all pub_rand values are present
        for (height, pub_rand) in &pub_rands {
            let fp_btc_pk = fp_btc_pk.clone();
            let stored = PUB_RAND_VALUES
                .load(deps.as_ref().storage, (&fp_btc_pk, *height))
                .unwrap();
            assert_eq!(stored, *pub_rand);
            // Try to insert the same value again and expect Ok(())
            assert!(
                insert_pub_rand_value(deps.as_mut().storage, &fp_btc_pk, *height, pub_rand).is_ok()
            );
            // Try to insert a different value and expect an error
            let mut different_pub_rand = get_random_pub_rand();
            // Ensure it's different
            while different_pub_rand == *pub_rand {
                different_pub_rand = get_random_pub_rand();
            }
            let err = insert_pub_rand_value(
                deps.as_mut().storage,
                &fp_btc_pk,
                *height,
                &different_pub_rand,
            )
            .unwrap_err();
            match err {
                ContractError::PubRandAlreadyExists(ref pk, h) => {
                    assert_eq!(pk, &hex::encode(fp_btc_pk));
                    assert_eq!(h, *height);
                }
                _ => panic!("Expected PubRandAlreadyExists error, got {err:?}"),
            }
        }
    }
}<|MERGE_RESOLUTION|>--- conflicted
+++ resolved
@@ -227,30 +227,7 @@
         let start_height = get_random_u64();
         let commitment = get_random_block_hash();
 
-<<<<<<< HEAD
         // Test with valid num_pub_rand (should pass)
-=======
-        // Test with num_pub_rand = 0 (should fail)
-        let invalid_commit = PubRandCommit::new(
-            start_height,
-            0, // Zero value should be rejected
-            env.block.height,
-            commitment.clone(),
-        );
-
-        let result = insert_pub_rand_commit(deps.as_mut().storage, &fp_btc_pk, invalid_commit);
-
-        // Should return InvalidNumPubRand error
-        assert!(result.is_err());
-        match result.unwrap_err() {
-            ContractError::InvalidNumPubRand(val) => {
-                assert_eq!(val, 0);
-            }
-            e => panic!("Expected InvalidNumPubRand error, got: {e:?}"),
-        }
-
-        // Test with num_pub_rand = 1 (should pass validation)
->>>>>>> 950be641
         let valid_commit = PubRandCommit::new(
             start_height,
             1, // Valid value should pass
