--- conflicted
+++ resolved
@@ -4,16 +4,14 @@
 
 use cw_storage_plus::{Bound, Map};
 
-<<<<<<< HEAD
 use babylon_bindings::BabylonQuery;
 
 use crate::custom_queries::get_last_finalized_epoch;
 use crate::error::ContractError;
 use crate::state::Bytes;
-=======
+
 /// Map of public randomness values by fp public key hex and block height
 pub(crate) const PUB_RAND_VALUES: Map<(&str, u64), Vec<u8>> = Map::new("pub_rand_values");
->>>>>>> 5733ae20
 
 /// Map of public randomness commitments by fp and block height
 pub(crate) const PUB_RAND_COMMITS: Map<(&str, u64), PubRandCommit> = Map::new("pub_rand_commits");
