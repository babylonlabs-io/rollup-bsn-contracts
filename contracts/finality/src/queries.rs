--- conflicted
+++ resolved
@@ -1,18 +1,13 @@
 use babylon_bindings::BabylonQuery;
 use cosmwasm_std::{Deps, StdResult, Storage};
 use cw_controllers::AdminResponse;
-use std::collections::HashSet;
 
 use crate::error::ContractError;
 use crate::state::config::{Config, ADMIN, CONFIG, IS_ENABLED};
 use crate::state::finality::{FinalitySigInfo, FINALITY_SIGNATURES, SIGNATORIES_BY_BLOCK_HASH};
 use crate::state::public_randomness::PubRandCommit;
-<<<<<<< HEAD
-=======
 use crate::state::public_randomness::{get_pub_rand_commit, PUB_RAND_VALUES};
 use cosmwasm_schema::cw_serde;
-use cosmwasm_std::{Deps, StdResult, Storage};
-use cw_controllers::AdminResponse;
 
 #[cw_serde]
 pub struct BlockVoterInfo {
@@ -20,7 +15,6 @@
     pub pub_rand: Vec<u8>,
     pub finality_signature: FinalitySigInfo,
 }
->>>>>>> 5733ae20
 
 pub fn query_config(deps: Deps<BabylonQuery>) -> StdResult<Config> {
     CONFIG.load(deps.storage)
@@ -103,16 +97,16 @@
 #[cfg(test)]
 mod tests {
     use super::*;
+    use crate::contract::tests::mock_deps_babylon;
     use crate::state::finality::{FinalitySigInfo, FINALITY_SIGNATURES, SIGNATORIES_BY_BLOCK_HASH};
     use crate::state::public_randomness::PUB_RAND_VALUES;
     use crate::testutil::datagen::*;
-    use cosmwasm_std::testing::mock_dependencies;
     use rand::{thread_rng, Rng};
     use std::collections::HashSet;
 
     #[test]
     fn test_query_block_voters_returns_fp_and_signature() {
-        let mut deps = mock_dependencies();
+        let mut deps = mock_deps_babylon();
         let height = 42u64;
         let block_hash: Vec<u8> = get_random_block_hash();
         let block_hash_hex = hex::encode(&block_hash);
