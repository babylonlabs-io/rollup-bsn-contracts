use std::collections::HashSet;

use crate::error::ContractError;
use crate::msg::ExecuteMsg;
use crate::queries::query_last_pub_rand_commit;
use crate::state::config::CONFIG;
use crate::state::finality::{BLOCK_HASHES, BLOCK_VOTES, EVIDENCES, SIGNATURES};
use crate::state::public_randomness::{
    get_pub_rand_commit_for_height, PUB_RAND_COMMITS, PUB_RAND_VALUES,
};
use crate::utils::query_finality_provider;
use babylon_bindings::BabylonMsg;

use babylon_apis::finality_api::{Evidence, PubRandCommit};
use babylon_merkle::Proof;
use cosmwasm_std::{
    to_json_binary, Addr, Deps, DepsMut, Env, Event, MessageInfo, Response, WasmMsg,
};
use k256::ecdsa::signature::Verifier;
use k256::schnorr::{Signature, VerifyingKey};
use k256::sha2::{Digest, Sha256};

// Most logic copied from contracts/btc-staking/src/finality.rs
pub fn handle_public_randomness_commit(
    deps: DepsMut,
    env: &Env,
    fp_pubkey_hex: &str,
    start_height: u64,
    num_pub_rand: u64,
    commitment: &[u8],
    signature: &[u8],
) -> Result<Response<BabylonMsg>, ContractError> {
<<<<<<< HEAD
    // Ensure the finality provider is registered and not slashed
    ensure_fp_exists_and_unslashed(deps.as_ref(), fp_pubkey_hex)?;
=======
    // Validate num_pub_rand is at least 1 to prevent integer underflow
    if num_pub_rand == 0 {
        return Err(ContractError::InvalidNumPubRand(num_pub_rand));
    }

    // Ensure the finality provider is registered
    check_fp_exist(deps.as_ref(), fp_pubkey_hex)?;
>>>>>>> 35e09310

    // TODO: ensure log_2(num_pub_rand) is an integer?

    // Verify signature over the list
    verify_commitment_signature(
        fp_pubkey_hex,
        start_height,
        num_pub_rand,
        commitment,
        signature,
    )?;

    // Get last public randomness commitment
    // TODO: allow committing public randomness earlier than existing ones?
    let last_pr_commit = query_last_pub_rand_commit(deps.storage, fp_pubkey_hex)?;

    if let Some(last_pr_commit) = last_pr_commit {
        // Ensure height and start_height do not overlap, i.e., height < start_height
        let last_pr_end_height = last_pr_commit.end_height();
        if start_height <= last_pr_end_height {
            return Err(ContractError::InvalidPubRandHeight(
                start_height,
                last_pr_end_height,
            ));
        }
    }

    // All good, store the given public randomness commitment
    let pr_commit = PubRandCommit {
        start_height,
        num_pub_rand,
        height: env.block.height,
        commitment: commitment.to_vec(),
    };

    PUB_RAND_COMMITS.save(
        deps.storage,
        (fp_pubkey_hex, pr_commit.start_height),
        &pr_commit,
    )?;

    let event = Event::new("public_randomness_commit")
        .add_attribute("fp_pubkey_hex", fp_pubkey_hex)
        .add_attribute("pr_commit.start_height", pr_commit.start_height.to_string())
        .add_attribute("pr_commit.num_pub_rand", pr_commit.num_pub_rand.to_string());

    Ok(Response::new().add_event(event))
}

// Copied from contracts/btc-staking/src/finality.rs
pub(crate) fn verify_commitment_signature(
    fp_btc_pk_hex: &str,
    start_height: u64,
    num_pub_rand: u64,
    commitment: &[u8],
    signature: &[u8],
) -> Result<(), ContractError> {
    // get BTC public key for verification
    let btc_pk_raw = hex::decode(fp_btc_pk_hex)?;
    let btc_pk = VerifyingKey::from_bytes(&btc_pk_raw)
        .map_err(|e| ContractError::SecP256K1Error(e.to_string()))?;

    // get signature
    if signature.is_empty() {
        return Err(ContractError::EmptySignature);
    }
    let schnorr_sig =
        Signature::try_from(signature).map_err(|e| ContractError::SecP256K1Error(e.to_string()))?;

    // get signed message
    let mut msg: Vec<u8> = vec![];
    msg.extend_from_slice(&start_height.to_be_bytes());
    msg.extend_from_slice(&num_pub_rand.to_be_bytes());
    msg.extend_from_slice(commitment);

    // Verify the signature
    btc_pk
        .verify(&msg, &schnorr_sig)
        .map_err(|e| ContractError::SecP256K1Error(e.to_string()))
}

// Most logic copied from contracts/btc-staking/src/finality.rs
#[allow(clippy::too_many_arguments)]
pub fn handle_finality_signature(
    deps: DepsMut,
    env: Env,
    info: MessageInfo,
    fp_btc_pk_hex: &str,
    l1_block_number: Option<u64>,
    l1_block_hash: Option<String>,
    height: u64,
    pub_rand: &[u8],
    proof: &Proof,
    block_app_hash: &[u8],
    signature: &[u8],
) -> Result<Response<BabylonMsg>, ContractError> {
    // Ensure the finality provider exists and is not slashed
    ensure_fp_exists_and_unslashed(deps.as_ref(), fp_btc_pk_hex)?;

    // NOTE: It's possible that the finality provider equivocates for height h, and the signature is
    // processed at height h' > h. In this case:
    // - We should reject any new signature from this finality provider, since it's known to be adversarial.
    // - We should set its voting power since height h'+1 to be zero, for to the same reason.
    // - We should NOT set its voting power between [h, h'] to be zero, since
    //   - Babylon BTC staking ensures safety upon 2f+1 votes, *even if* f of them are adversarial.
    //     This is because as long as a block gets 2f+1 votes, any other block with 2f+1 votes has a
    //     f+1 quorum intersection with this block, contradicting the assumption and leading to
    //     the safety proof.
    //     This ensures slashable safety together with EOTS, thus does not undermine Babylon's security guarantee.
    //   - Due to this reason, when tallying a block, Babylon finalises this block upon 2f+1 votes. If we
    //     modify voting power table in the history, some finality decisions might be contradicting to the
    //     signature set and voting power table.
    //   - To fix the above issue, Babylon has to allow finalised and not-finalised blocks. However,
    //     this means Babylon will lose safety under an adaptive adversary corrupting even 1
    //     finality provider. It can simply corrupt a new finality provider and equivocate a
    //     historical block over and over again, making a previous block not finalisable forever.

    // Ensure the finality provider has voting power at this height
    // TODO (lester): use gRPC to query the Babylon Chain

    // Ensure the signature is not empty
    if signature.is_empty() {
        return Err(ContractError::EmptySignature);
    }

    // Ensure the finality provider has not cast the same vote yet
    let existing_sig = SIGNATURES.may_load(deps.storage, (height, fp_btc_pk_hex))?;
    match existing_sig {
        Some(existing_sig) if existing_sig == signature => {
            deps.api.debug(&format!("Received duplicated finality vote. Height: {height}, Finality Provider: {fp_btc_pk_hex}"));
            // Exactly the same vote already exists, return success to the provider
            return Ok(Response::new());
        }
        _ => {}
    }

    // Find the public randomness commitment for this height from this finality provider
    let pr_commit = get_pub_rand_commit_for_height(deps.storage, fp_btc_pk_hex, height)?;

    // Verify the finality signature message
    verify_finality_signature(
        fp_btc_pk_hex,
        height,
        pub_rand,
        proof,
        &pr_commit,
        block_app_hash,
        signature,
    )?;

    // The public randomness value is good, save it.
    // TODO?: Don't save public randomness values, to save storage space (#122)
    PUB_RAND_VALUES.save(deps.storage, (fp_btc_pk_hex, height), &pub_rand.to_vec())?;

    // Build the response
    let mut res: Response<BabylonMsg> = Response::new();

    // If this finality provider has signed the canonical block before, slash it via
    // extracting its secret key, and emit an event
    let canonical_sig: Option<Vec<u8>> =
        SIGNATURES.may_load(deps.storage, (height, fp_btc_pk_hex))?;
    let canonical_block_app_hash: Option<Vec<u8>> =
        BLOCK_HASHES.may_load(deps.storage, (height, fp_btc_pk_hex))?;
    if let (Some(canonical_sig), Some(canonical_block_app_hash)) =
        (canonical_sig, canonical_block_app_hash)
    {
        // the finality provider has voted for a fork before!
        // If this evidence is at the same height as this signature, slash this finality provider

        // construct evidence
        let evidence = Evidence {
            fp_btc_pk: hex::decode(fp_btc_pk_hex)?,
            block_height: height,
            pub_rand: pub_rand.to_vec(),
            canonical_app_hash: canonical_block_app_hash,
            canonical_finality_sig: canonical_sig,
            fork_app_hash: block_app_hash.to_vec(),
            fork_finality_sig: signature.to_vec(),
        };

        // set canonical sig to this evidence
        EVIDENCES.save(deps.storage, (height, fp_btc_pk_hex), &evidence)?;

        // slash this finality provider, including setting its voting power to
        // zero, extracting its BTC SK, and emit an event
        let (msg, ev) = slash_finality_provider(&env, &info, fp_btc_pk_hex, &evidence)?;
        res = res.add_message(msg);
        res = res.add_event(ev);
    }

    // This signature is good, save the vote to the store
    SIGNATURES.save(deps.storage, (height, fp_btc_pk_hex), &signature.to_vec())?;
    BLOCK_HASHES.save(
        deps.storage,
        (height, fp_btc_pk_hex),
        &block_app_hash.to_vec(),
    )?;

    // Check if the key (height, block_app_hash) exists
    let mut block_votes_fp_set = BLOCK_VOTES
        .may_load(deps.storage, (height, block_app_hash))?
        .unwrap_or_else(HashSet::new);

    // Add the fp_btc_pk_hex to the set
    block_votes_fp_set.insert(fp_btc_pk_hex.to_string());

    // Save the updated set back to storage
    BLOCK_VOTES.save(deps.storage, (height, block_app_hash), &block_votes_fp_set)?;

    let mut event = Event::new("submit_finality_signature")
        .add_attribute("fp_pubkey_hex", fp_btc_pk_hex)
        .add_attribute("block_height", height.to_string())
        .add_attribute("block_app_hash", hex::encode(block_app_hash));

    if let Some(l1_block_number) = l1_block_number {
        event = event.add_attribute("l1_block_number", l1_block_number.to_string());
    }
    if let Some(l1_block_hash) = l1_block_hash {
        event = event.add_attribute("l1_block_hash", l1_block_hash);
    }

    res = res.add_event(event);

    Ok(res)
}

/// Verifies the finality signature message w.r.t. the public randomness commitment:
/// - Public randomness inclusion proof.
/// - Finality signature
pub(crate) fn verify_finality_signature(
    fp_btc_pk_hex: &str,
    block_height: u64,
    pub_rand: &[u8],
    proof: &Proof,
    pr_commit: &PubRandCommit,
    app_hash: &[u8],
    signature: &[u8],
) -> Result<(), ContractError> {
    let proof_height = pr_commit.start_height + proof.index;
    if block_height != proof_height {
        return Err(ContractError::InvalidFinalitySigHeight(
            proof_height,
            block_height,
        ));
    }
    // Verify the total amount of randomness is the same as in the commitment
    if proof.total != pr_commit.num_pub_rand {
        return Err(ContractError::InvalidFinalitySigAmount(
            proof.total,
            pr_commit.num_pub_rand,
        ));
    }
    // Verify the proof of inclusion for this public randomness
    proof.validate_basic()?;
    proof.verify(&pr_commit.commitment, pub_rand)?;

    // Public randomness is good, verify finality signature
    let pubkey = eots::PublicKey::from_hex(fp_btc_pk_hex)?;
    let msg = msg_to_sign(block_height, app_hash);
    let msg_hash = Sha256::digest(msg);

    if !pubkey.verify(pub_rand, &msg_hash, signature)? {
        return Err(ContractError::FailedSignatureVerification("EOTS".into()));
    }
    Ok(())
}

/// `msg_to_sign` returns the message for an EOTS signature.
///
/// The EOTS signature on a block will be (block_height || block_app_hash)
fn msg_to_sign(height: u64, block_app_hash: &[u8]) -> Vec<u8> {
    let mut msg: Vec<u8> = height.to_be_bytes().to_vec();
    msg.extend_from_slice(block_app_hash);
    msg
}

fn ensure_fp_exists_and_unslashed(deps: Deps, fp_pubkey_hex: &str) -> Result<(), ContractError> {
    let config = CONFIG.load(deps.storage)?;
    let fp = query_finality_provider(deps, config.consumer_id.clone(), fp_pubkey_hex.to_string());
    match fp {
        Ok(value) => {
            // Check if the finality provider has been slashed
            if value.is_slashed() {
                return Err(ContractError::SlashedFinalityProvider(
                    fp_pubkey_hex.to_string(),
                    value.slashed_babylon_height,
                    value.slashed_btc_height,
                ));
            }
            Ok(())
        }
        Err(_e) => Err(ContractError::NotFoundFinalityProvider(
            config.consumer_id,
            fp_pubkey_hex.to_string(),
        )),
    }
}

/// `slash_finality_provider` slashes a finality provider with the given evidence including setting
/// its voting power to zero, extracting its BTC SK, and emitting an event
fn slash_finality_provider(
    env: &Env,
    info: &MessageInfo,
    fp_btc_pk_hex: &str,
    evidence: &Evidence,
) -> Result<(WasmMsg, Event), ContractError> {
    let pk = eots::PublicKey::from_hex(fp_btc_pk_hex)?;
    let btc_sk = pk
        .extract_secret_key(
            &evidence.pub_rand,
            &evidence.canonical_app_hash,
            &evidence.canonical_finality_sig,
            &evidence.fork_app_hash,
            &evidence.fork_finality_sig,
        )
        .map_err(|err| ContractError::SecretKeyExtractionError(err.to_string()))?;

    // Emit slashing event.
    // Raises slashing event to babylon over IBC.
    let msg = ExecuteMsg::Slashing {
        sender: info.sender.clone(),
        evidence: evidence.clone(),
    };
    let wasm_msg: WasmMsg = WasmMsg::Execute {
        contract_addr: env.contract.address.to_string(),
        msg: to_json_binary(&msg)?,
        funds: vec![],
    };

    let ev = Event::new("slashed_finality_provider")
        .add_attribute("module", "finality")
        .add_attribute("finality_provider", fp_btc_pk_hex)
        .add_attribute("block_height", evidence.block_height.to_string())
        .add_attribute(
            "canonical_app_hash",
            hex::encode(&evidence.canonical_app_hash),
        )
        .add_attribute(
            "canonical_finality_sig",
            hex::encode(&evidence.canonical_finality_sig),
        )
        .add_attribute("fork_app_hash", hex::encode(&evidence.fork_app_hash))
        .add_attribute(
            "fork_finality_sig",
            hex::encode(&evidence.fork_finality_sig),
        )
        .add_attribute("secret_key", hex::encode(btc_sk.to_bytes()));
    Ok((wasm_msg, ev))
}

pub(crate) fn handle_slashing(
    sender: &Addr,
    evidence: &Evidence,
) -> Result<Response<BabylonMsg>, ContractError> {
    let mut res = Response::new();
    // Send msg to Babylon

    let msg = BabylonMsg::EquivocationEvidence {
        signer: sender.to_string(),
        fp_btc_pk: evidence.fp_btc_pk.clone(),
        block_height: evidence.block_height,
        pub_rand: evidence.pub_rand.clone(),
        canonical_app_hash: evidence.canonical_app_hash.clone(),
        fork_app_hash: evidence.fork_app_hash.clone(),
        canonical_finality_sig: evidence.canonical_finality_sig.clone(),
        fork_finality_sig: evidence.fork_finality_sig.clone(),
    };

    // Convert to CosmosMsg
    res = res
        .add_message(msg)
        .add_attribute("action", "equivocation_evidence");

    Ok(res)
}

#[cfg(test)]
pub(crate) mod tests {
    use super::*;
    use cosmwasm_std::testing::{mock_dependencies, mock_env};
    use cosmwasm_std::Addr;
    use cosmwasm_std::{from_json, testing::message_info};
    use std::collections::HashMap;

    use test_utils::{
        get_add_finality_sig, get_add_finality_sig_2, get_pub_rand_value,
        get_public_randomness_commitment,
    };

    #[test]
    fn verify_commitment_signature_works() {
        // Define test values
        let (fp_btc_pk_hex, pr_commit, sig) = get_public_randomness_commitment();

        // Verify commitment signature
        let res = verify_commitment_signature(
            &fp_btc_pk_hex,
            pr_commit.start_height,
            pr_commit.num_pub_rand,
            &pr_commit.commitment,
            &sig,
        );
        assert!(res.is_ok());
    }

    #[test]
    fn verify_finality_signature_works() {
        // Read public randomness commitment test data
        let (pk_hex, pr_commit, _) = get_public_randomness_commitment();
        let pub_rand_one = get_pub_rand_value();
        let add_finality_signature = get_add_finality_sig();
        let proof = add_finality_signature.proof.unwrap();

        let initial_height = pr_commit.start_height;

        // Verify finality signature
        if proof.index < 0 {
            panic!("Proof index should be non-negative");
        }
        let res = verify_finality_signature(
            &pk_hex,
            initial_height + proof.index.unsigned_abs(),
            &pub_rand_one,
            // we need to add a typecast below because the provided proof is of type
            // tendermint_proto::crypto::Proof, whereas the fn expects babylon_merkle::proof
            &proof.into(),
            &pr_commit,
            &add_finality_signature.block_app_hash,
            &add_finality_signature.finality_sig,
        );
        assert!(res.is_ok());
    }

    #[test]
    fn verify_slashing_works() {
        // Read test data
        let (pk_hex, pub_rand, _) = get_public_randomness_commitment();
        let pub_rand_one = get_pub_rand_value();
        let add_finality_signature = get_add_finality_sig();
        let add_finality_signature_2 = get_add_finality_sig_2();
        let proof = add_finality_signature.proof.unwrap();

        let initial_height = pub_rand.start_height;
        let block_height = initial_height + proof.index.unsigned_abs();

        // Create evidence struct
        let evidence = Evidence {
            fp_btc_pk: hex::decode(&pk_hex).unwrap(),
            block_height,
            pub_rand: pub_rand_one.to_vec(),
            canonical_app_hash: add_finality_signature.block_app_hash.to_vec(),
            canonical_finality_sig: add_finality_signature.finality_sig.to_vec(),
            fork_app_hash: add_finality_signature_2.block_app_hash.to_vec(),
            fork_finality_sig: add_finality_signature_2.finality_sig.to_vec(),
        };

        // Create mock environment
        let env = mock_env(); // You'll need to add this mock helper
        let info = message_info(&Addr::unchecked("test"), &[]);
        // Test slash_finality_provider
        let (wasm_msg, event) = slash_finality_provider(&env, &info, &pk_hex, &evidence).unwrap();

        // Verify the WasmMsg is correctly constructed
        match wasm_msg {
            WasmMsg::Execute {
                contract_addr,
                msg,
                funds,
            } => {
                assert_eq!(contract_addr, env.contract.address.to_string());
                assert!(funds.is_empty());
                let msg_evidence = from_json::<ExecuteMsg>(&msg).unwrap();
                match msg_evidence {
                    ExecuteMsg::Slashing {
                        sender: _,
                        evidence: msg_evidence,
                    } => {
                        assert_eq!(evidence, msg_evidence);
                    }
                    _ => panic!("Expected Slashing msg"),
                }
            }
            _ => panic!("Expected Execute msg"),
        }

        // Verify the event attributes
        assert_eq!(event.ty, "slashed_finality_provider");
        let attrs: HashMap<_, _> = event
            .attributes
            .iter()
            .map(|a| (a.key.clone(), a.value.clone()))
            .collect();
        assert_eq!(attrs.get("module").unwrap(), "finality");
        assert_eq!(attrs.get("finality_provider").unwrap(), &pk_hex);
        assert_eq!(
            attrs.get("block_height").unwrap(),
            &block_height.to_string()
        );
        assert_eq!(
            attrs.get("canonical_app_hash").unwrap(),
            &hex::encode(&evidence.canonical_app_hash)
        );
    }

    #[test]
    fn handle_public_randomness_commit_validates_num_pub_rand() {
        let mut deps = mock_dependencies();
        let env = mock_env();
        let (fp_btc_pk_hex, pr_commit, sig) = get_public_randomness_commitment();

        // Test with num_pub_rand = 0 (should fail)
        let result = handle_public_randomness_commit(
            deps.as_mut(),
            &env,
            &fp_btc_pk_hex,
            pr_commit.start_height,
            0, // Zero value should be rejected
            &pr_commit.commitment,
            &sig,
        );

        // Should return InvalidNumPubRand error
        assert!(result.is_err());
        match result.unwrap_err() {
            ContractError::InvalidNumPubRand(val) => {
                assert_eq!(val, 0);
            }
            _ => panic!("Expected InvalidNumPubRand error"),
        }

        // Test with num_pub_rand = 1 (should pass validation but may fail later due to missing FP)
        let result = handle_public_randomness_commit(
            deps.as_mut(),
            &env,
            &fp_btc_pk_hex,
            pr_commit.start_height,
            1, // Valid value should pass this validation
            &pr_commit.commitment,
            &sig,
        );

        // Should not return InvalidNumPubRand error
        // It may still fail with other errors like NotFoundFinalityProvider, but that's expected
        // since we're only testing the num_pub_rand validation here
        if let Err(e) = result {
            // Make sure it's NOT the InvalidNumPubRand error
            assert!(!matches!(e, ContractError::InvalidNumPubRand(_)));
        }
    }
}<|MERGE_RESOLUTION|>--- conflicted
+++ resolved
@@ -30,20 +30,13 @@
     commitment: &[u8],
     signature: &[u8],
 ) -> Result<Response<BabylonMsg>, ContractError> {
-<<<<<<< HEAD
-    // Ensure the finality provider is registered and not slashed
-    ensure_fp_exists_and_unslashed(deps.as_ref(), fp_pubkey_hex)?;
-=======
     // Validate num_pub_rand is at least 1 to prevent integer underflow
     if num_pub_rand == 0 {
         return Err(ContractError::InvalidNumPubRand(num_pub_rand));
     }
 
-    // Ensure the finality provider is registered
-    check_fp_exist(deps.as_ref(), fp_pubkey_hex)?;
->>>>>>> 35e09310
-
-    // TODO: ensure log_2(num_pub_rand) is an integer?
+    // Ensure the finality provider is registered and not slashed
+    ensure_fp_exists_and_unslashed(deps.as_ref(), fp_pubkey_hex)?;
 
     // Verify signature over the list
     verify_commitment_signature(
