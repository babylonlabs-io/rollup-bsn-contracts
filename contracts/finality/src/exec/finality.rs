--- conflicted
+++ resolved
@@ -242,14 +242,8 @@
     if let Some(l1_block_number) = l1_block_number {
         event = event.add_attribute("l1_block_number", l1_block_number.to_string());
     }
-<<<<<<< HEAD
     if let Some(l1_block_hash_hex) = l1_block_hash_hex {
         event = event.add_attribute("l1_block_hash_hex", l1_block_hash_hex);
-=======
-
-    if let Some(l1_block_hash) = l1_block_hash {
-        event = event.add_attribute("l1_block_hash", l1_block_hash);
->>>>>>> 0fb82d5c
     }
 
     res = res.add_event(event);
