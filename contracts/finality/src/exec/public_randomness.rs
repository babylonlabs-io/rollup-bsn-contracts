--- conflicted
+++ resolved
@@ -52,11 +52,6 @@
         });
     }
 
-<<<<<<< HEAD
-=======
-    let config = get_config(deps.storage)?;
-
->>>>>>> a8226e1a
     // Validate the commitment parameters
     validate_pub_rand_commit(start_height, num_pub_rand, commitment, config.min_pub_rand)?;
 
@@ -228,15 +223,12 @@
         let config = Config {
             bsn_id: format!("test-{}", get_random_u64()),
             min_pub_rand: get_random_u64(),
-<<<<<<< HEAD
-            bsn_activation_height: 1,
-            finality_signature_interval: 1,
-=======
             rate_limiting: RateLimitingConfig {
                 max_msgs_per_interval: MAX_MSGS_PER_INTERVAL,
                 block_interval: RATE_LIMITING_INTERVAL,
             },
->>>>>>> a8226e1a
+            bsn_activation_height: 1,
+            finality_signature_interval: 1,
         };
         CONFIG.save(deps.as_mut().storage, &config).unwrap();
 
@@ -270,15 +262,12 @@
         let config = Config {
             bsn_id: format!("test-{}", get_random_u64()),
             min_pub_rand: get_random_u64(),
-<<<<<<< HEAD
-            bsn_activation_height: 1,
-            finality_signature_interval: 1,
-=======
             rate_limiting: RateLimitingConfig {
                 max_msgs_per_interval: MAX_MSGS_PER_INTERVAL,
                 block_interval: RATE_LIMITING_INTERVAL,
             },
->>>>>>> a8226e1a
+            bsn_activation_height: 1,
+            finality_signature_interval: 1,
         };
         CONFIG.save(deps.as_mut().storage, &config).unwrap();
 
@@ -347,15 +336,12 @@
         let config = Config {
             bsn_id: format!("test-{}", get_random_u64()),
             min_pub_rand: get_random_u64(),
-<<<<<<< HEAD
-            bsn_activation_height: 1,
-            finality_signature_interval: 1,
-=======
             rate_limiting: RateLimitingConfig {
                 max_msgs_per_interval: MAX_MSGS_PER_INTERVAL,
                 block_interval: RATE_LIMITING_INTERVAL,
             },
->>>>>>> a8226e1a
+            bsn_activation_height: 1,
+            finality_signature_interval: 1,
         };
         CONFIG.save(deps.as_mut().storage, &config).unwrap();
 
@@ -383,15 +369,12 @@
         let config = Config {
             bsn_id: format!("test-{}", get_random_u64()),
             min_pub_rand: get_random_u64(),
-<<<<<<< HEAD
-            bsn_activation_height: 1,
-            finality_signature_interval: 1,
-=======
             rate_limiting: RateLimitingConfig {
                 max_msgs_per_interval: MAX_MSGS_PER_INTERVAL,
                 block_interval: RATE_LIMITING_INTERVAL,
             },
->>>>>>> a8226e1a
+            bsn_activation_height: 1,
+            finality_signature_interval: 1,
         };
         CONFIG.save(deps.as_mut().storage, &config).unwrap();
 
@@ -458,15 +441,12 @@
         let config = Config {
             bsn_id: format!("test-{}", get_random_u64()),
             min_pub_rand: get_random_u64(),
-<<<<<<< HEAD
-            bsn_activation_height: 1,
-            finality_signature_interval: 1,
-=======
             rate_limiting: RateLimitingConfig {
                 max_msgs_per_interval: MAX_MSGS_PER_INTERVAL,
                 block_interval: RATE_LIMITING_INTERVAL,
             },
->>>>>>> a8226e1a
+            bsn_activation_height: 1,
+            finality_signature_interval: 1,
         };
         CONFIG.save(deps.as_mut().storage, &config).unwrap();
 
@@ -507,15 +487,12 @@
         let config = Config {
             bsn_id: format!("test-{}", get_random_u64()),
             min_pub_rand,
-<<<<<<< HEAD
-            bsn_activation_height: 1,
-            finality_signature_interval: 1,
-=======
             rate_limiting: RateLimitingConfig {
                 max_msgs_per_interval: MAX_MSGS_PER_INTERVAL,
                 block_interval: RATE_LIMITING_INTERVAL,
             },
->>>>>>> a8226e1a
+            bsn_activation_height: 1,
+            finality_signature_interval: 1,
         };
         CONFIG.save(deps.as_mut().storage, &config).unwrap();
 
