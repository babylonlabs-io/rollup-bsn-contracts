use crate::error::ContractError;
use babylon_merkle::Proof;
use cosmwasm_schema::{cw_serde, QueryResponses};
use cosmwasm_std::{Binary, CosmosMsg};

#[cfg(not(target_arch = "wasm32"))]
use {
    crate::queries::BlockVoterInfo, crate::state::config::Config,
    crate::state::public_randomness::PubRandCommit, cw_controllers::AdminResponse,
};

#[cw_serde]
pub struct InstantiateMsg {
    pub admin: String,
    pub bsn_id: String,
    pub min_pub_rand: u64,
    pub rate_limiting_interval: u64,
    pub max_msgs_per_interval: u32,
<<<<<<< HEAD
    pub bsn_activation_height: u64,
    #[schemars(range(min = 1))]
    pub finality_signature_interval: u64,
=======
    /// Optional list of BTC public keys (hex) to pre-populate the allowlist at instantiation
    pub allowed_finality_providers: Option<Vec<String>>,
>>>>>>> 40001181
}

impl InstantiateMsg {
    const MAX_BSN_ID_LENGTH: usize = 100;

    /// Validates that a BSN ID has a valid format (non-empty, valid characters, etc.)
    fn validate_bsn_id_format(&self) -> Result<(), ContractError> {
        if self.bsn_id.is_empty() {
            return Err(ContractError::InvalidBsnId(
                "BSN ID cannot be empty".to_string(),
            ));
        }

        // Check for valid characters (alphanumeric, hyphens, underscores)
        if !self
            .bsn_id
            .chars()
            .all(|c| c.is_alphanumeric() || c == '-' || c == '_')
        {
            return Err(ContractError::InvalidBsnId(
                "BSN ID can only contain alphanumeric characters, hyphens, and underscores"
                    .to_string(),
            ));
        }

        // Check length (reasonable bounds)
        if self.bsn_id.len() > Self::MAX_BSN_ID_LENGTH {
            return Err(ContractError::InvalidBsnId(
                "BSN ID cannot exceed {MAX_BSN_ID_LENGTH} characters".to_string(),
            ));
        }

        Ok(())
    }

    fn validate_min_pub_rand(&self) -> Result<(), ContractError> {
        if self.min_pub_rand == 0 {
            return Err(ContractError::InvalidMinPubRand(self.min_pub_rand));
        }
        Ok(())
    }

    fn validate_rate_limiting(&self) -> Result<(), ContractError> {
        if self.rate_limiting_interval == 0 {
            return Err(ContractError::InvalidRateLimitingInterval(
                self.rate_limiting_interval,
            ));
        }
        if self.max_msgs_per_interval == 0 {
            return Err(ContractError::InvalidMaxMsgsPerInterval(
                self.max_msgs_per_interval,
            ));
        }
        Ok(())
    }

    fn validate_finality_signature_interval(&self) -> Result<(), ContractError> {
        if self.finality_signature_interval == 0 {
            return Err(ContractError::InvalidFinalitySignatureInterval(
                self.finality_signature_interval,
            ));
        }
        Ok(())
    }

    pub fn validate(&self) -> Result<(), ContractError> {
        // Validate min_pub_rand
        self.validate_min_pub_rand()?;
        // Validate BSN ID format
        self.validate_bsn_id_format()?;
        // Validate rate limiting settings
        self.validate_rate_limiting()?;
        // Validate finality signature interval
        self.validate_finality_signature_interval()?;

        Ok(())
    }
}

#[cw_serde]
#[derive(QueryResponses)]
pub enum QueryMsg {
    // MUST: Core finality queries
    #[returns(Vec<BlockVoterInfo>)]
    BlockVoters { height: u64, hash_hex: String },
    /// `FirstPubRandCommit` returns the first public random commitment (if any) for a given FP.
    ///
    /// `btc_pk_hex` is the BTC public key of the finality provider, in hex format.
    #[returns(Option<PubRandCommit>)]
    FirstPubRandCommit { btc_pk_hex: String },
    /// `LastPubRandCommit` returns the last public random commitment (if any) for a given FP.
    ///
    /// `btc_pk_hex` is the BTC public key of the finality provider, in hex format.
    #[returns(Option<PubRandCommit>)]
    LastPubRandCommit { btc_pk_hex: String },
    /// `ListPubRandCommit` returns a list of public randomness commitments for a given FP.
    ///
    /// `btc_pk_hex` is the BTC public key of the finality provider, in hex format.
    /// `start_after` is optional pagination parameter - only return commitments with start_height > start_after.
    /// `limit` is optional limit on number of results (default 10, max 30).
    /// `reverse` is optional flag to reverse the order (default false = ascending by start_height).
    #[returns(Vec<PubRandCommit>)]
    ListPubRandCommit {
        btc_pk_hex: String,
        start_after: Option<u64>,
        limit: Option<u32>,
        reverse: Option<bool>,
    },

    // SHOULD: Administrative queries
    #[returns(AdminResponse)]
    Admin {},
    #[returns(Config)]
    Config {},
    /// Get the list of all allowed finality providers.
    ///
    /// Returns a list of BTC public keys (in hex format) of finality providers
    /// that are allowed to submit finality signatures and public randomness commitments.
    #[returns(Vec<String>)]
    AllowedFinalityProviders {},
}

// Note: Adapted from packages/apis/src/btc_staking_api.rs / packages/apis/src/finality_api.rs
#[cw_serde]
pub enum ExecuteMsg {
    // MUST: Core finality messages
    /// This message allows a finality provider to commit to a sequence of public randomness values
    /// that will be revealed later during finality signature submissions.
    ///
    /// The commitment is a Merkle root containing the public randomness values. When submitting
    /// finality signatures later, the provider must include Merkle proofs that verify against this
    /// commitment.
    ///
    /// This commitment mechanism ensures that finality providers cannot adaptively choose their
    /// public randomness values after seeing block contents, which is important for security.
    CommitPublicRandomness {
        /// `fp_pubkey_hex` is the BTC PK of the finality provider that commits the public randomness
        fp_pubkey_hex: String,
        /// `start_height` is the start block height of the list of public randomness
        start_height: u64,
        /// `num_pub_rand` is the amount of public randomness committed
        num_pub_rand: u64,
        /// `commitment` is the commitment of these public randomness values.
        /// Currently, it's the root of the Merkle tree that includes the public randomness
        commitment: Binary,
        /// `signature` is the signature on (start_height || num_pub_rand || commitment) signed by
        /// the SK corresponding to `fp_pubkey_hex`.
        /// This prevents others committing public randomness on behalf of `fp_pubkey_hex`
        signature: Binary,
    },
    /// Submit Finality Signature.
    ///
    /// This is a message that can be called by a finality provider to submit their finality
    /// signature to the BSN.
    /// The signature is verified by the BSN using the finality provider's public key.
    /// If the finality provider has already signed a different block at the same height,
    /// they will be slashed by sending an equivocation evidence to Babylon Genesis.
    ///
    /// This message is equivalent to the `MsgAddFinalitySig` message in the Babylon finality protobuf
    /// defs.
    SubmitFinalitySignature {
        /// The BTC public key of the finality provider submitting the signature
        fp_pubkey_hex: String,
        /// Optional L1 block number (rollup-specific)
        l1_block_number: Option<u64>,
        /// Optional L1 block hash hex (rollup-specific)
        l1_block_hash_hex: Option<String>,
        /// The block height this finality signature is for
        height: u64,
        /// The public randomness used for signing this block
        pub_rand: Binary,
        /// Merkle proof verifying that pub_rand was included in the earlier commitment
        proof: Proof,
        /// Hash of the block being finalized
        block_hash: Binary,
        /// Finality signature on (height || block_hash) signed by finality provider
        signature: Binary,
    },

    // SHOULD: Administrative messages
    /// Update the admin address.
    ///
    /// This message can be called by the admin only.
    /// The new admin address must be a valid Cosmos address.
    UpdateAdmin { admin: String },
    /// Prune old data (finality signatures, signatories by block hash, and public randomness values).
    ///
    /// This message can be called by the admin only.
    /// It removes old data for rollup blocks with height <= rollup_height.
    ///
    /// WARNING: This operation is irreversible. The admin is responsible for ensuring
    /// that the pruning height is safe and that no data is still being used
    /// for the affected height range.
    PruneData {
        /// Remove all data for rollup blocks with height <= this value.
        /// The admin should ensure this height provides sufficient safety margin
        /// for chain reorganizations and data submission delays.
        rollup_height: u64,
        /// Maximum number of finality signatures and signatories to prune in a single operation.
        /// Since every signature has a corresponding signatory record, this limit applies to both.
        /// This prevents gas exhaustion when there are many old entries.
        /// If not provided, the default value is 50.
        max_signatures_to_prune: Option<u32>,
        /// Maximum number of public randomness values to prune in a single operation.
        /// This prevents gas exhaustion when there are many old values.
        /// If not provided, the default value is 50.
        max_pub_rand_values_to_prune: Option<u32>,
    },
    /// Add a finality provider to the allowlist.
    ///
    /// This message can be called by the admin only.
    /// Only finality providers in the allowlist can submit finality signatures and public randomness commitments.
    AddToAllowlist {
        /// The BTC public keys of the finality providers to add to the allowlist (in hex format)
        fp_pubkey_hex_list: Vec<String>,
    },
    /// Remove a finality provider from the allowlist.
    ///
    /// This message can be called by the admin only.
    /// Removing a finality provider from the allowlist will prevent them from submitting
    /// new finality signatures and public randomness commitments.
    RemoveFromAllowlist {
        /// The BTC public keys of the finality providers to remove from the allowlist (in hex format)
        fp_pubkey_hex_list: Vec<String>,
    },
}

#[cw_serde]
pub struct FinalitySignatureResponse {
    pub signature: Vec<u8>,
}

/// Messages that the finality contract can send to Babylon node's Cosmos SDK layer
#[cw_serde]
pub enum BabylonMsg {
    /// MsgEquivocationEvidence is the message sent to Babylon for slashing an equivocating
    /// BSN finality provider.
    MsgEquivocationEvidence {
        /// `signer` is the address submitting the evidence
        signer: String,
        /// `fp_btc_pk_hex` is the BTC PK of the finality provider that casts this vote
        fp_btc_pk_hex: String,
        /// `block_height` is the height of the conflicting blocks
        block_height: u64,
        /// `pub_rand_hex` is the public randomness the finality provider has committed to.
        pub_rand_hex: String,
        /// `canonical_app_hash_hex` is the AppHash of the canonical block
        canonical_app_hash_hex: String,
        /// `fork_app_hash_hex` is the AppHash of the fork block
        fork_app_hash_hex: String,
        /// `canonical_finality_sig_hex` is the finality signature to the canonical block
        canonical_finality_sig_hex: String,
        /// `fork_finality_sig_hex` is the finality signature to the fork block
        fork_finality_sig_hex: String,
        /// `signing_context` is the context in which the finality signatures were used
        signing_context: String,
    },
}

// make BabylonMsg to implement CosmosMsg::CustomMsg
impl cosmwasm_std::CustomMsg for BabylonMsg {}

impl From<BabylonMsg> for CosmosMsg<BabylonMsg> {
    fn from(original: BabylonMsg) -> Self {
        CosmosMsg::Custom(original)
    }
}

#[cfg(test)]
mod tests {
    use super::*;

    #[test]
    fn test_instantiate_msg_validation_rate_limiting_interval_zero() {
        let msg = InstantiateMsg {
            admin: "cosmos1admin".to_string(),
            bsn_id: "valid-bsn_123".to_string(),
            min_pub_rand: 1,
            rate_limiting_interval: 0,
            max_msgs_per_interval: 10,
<<<<<<< HEAD
            bsn_activation_height: 1,
            finality_signature_interval: 1,
=======
            allowed_finality_providers: None,
>>>>>>> 40001181
        };

        let err = msg.validate().unwrap_err();
        assert!(matches!(err, ContractError::InvalidRateLimitingInterval(0)));
    }

    #[test]
    fn test_instantiate_msg_validation_max_msgs_per_interval_zero() {
        let msg = InstantiateMsg {
            admin: "cosmos1admin".to_string(),
            bsn_id: "valid-bsn_123".to_string(),
            min_pub_rand: 1,
            rate_limiting_interval: 1000,
            max_msgs_per_interval: 0,
<<<<<<< HEAD
            bsn_activation_height: 1,
            finality_signature_interval: 1,
=======
            allowed_finality_providers: None,
>>>>>>> 40001181
        };

        let err = msg.validate().unwrap_err();
        assert!(matches!(err, ContractError::InvalidMaxMsgsPerInterval(0)));
    }

    #[test]
    fn test_instantiate_msg_validation_min_pub_rand() {
        // Test with random min_pub_rand values
        for min_pub_rand in [0, 1, 100, 1000000] {
            let msg = InstantiateMsg {
                admin: "cosmos1admin".to_string(),
                bsn_id: "op-stack-l2-11155420".to_string(),
                min_pub_rand,
                rate_limiting_interval: 10000,
                max_msgs_per_interval: 100,
                allowed_finality_providers: None,
            };

            let result = msg.validate();

            if min_pub_rand > 0 {
                assert!(
                    result.is_ok(),
                    "Expected success for min_pub_rand = {min_pub_rand}"
                );
            } else {
                assert!(result.is_err(), "Expected error for min_pub_rand = 0");
                assert_eq!(result.unwrap_err(), ContractError::InvalidMinPubRand(0));
            }
        }
    }

    #[test]
    fn test_instantiate_msg_validation_invalid_bsn_id() {
        let invalid_bsn_id = "invalid@bsn#id"; // Contains invalid characters
        let msg = InstantiateMsg {
            admin: "cosmos1admin".to_string(),
            bsn_id: invalid_bsn_id.to_string(),
            min_pub_rand: 100,
            rate_limiting_interval: 10000,
            max_msgs_per_interval: 100,
            allowed_finality_providers: None,
        };

        let err = msg.validate().unwrap_err();
        assert!(matches!(err, ContractError::InvalidBsnId(_)));
    }

    #[test]
    fn test_instantiate_msg_validation_empty_bsn_id() {
        let empty_bsn_id = "";
        let msg = InstantiateMsg {
            admin: "cosmos1admin".to_string(),
            bsn_id: empty_bsn_id.to_string(),
            min_pub_rand: 100,
            rate_limiting_interval: 10000,
            max_msgs_per_interval: 100,
            allowed_finality_providers: None,
        };

        let err = msg.validate().unwrap_err();
        assert!(matches!(err, ContractError::InvalidBsnId(_)));
    }

    #[test]
    fn test_instantiate_msg_validation_valid_bsn_id() {
        let valid_bsn_ids = vec![
            "op-stack-l2-11155420",
            "valid-bsn_123",
            "test_chain",
            "chain-1",
            "abc123",
        ];

        for bsn_id in valid_bsn_ids {
            let msg = InstantiateMsg {
                admin: "cosmos1admin".to_string(),
                bsn_id: bsn_id.to_string(),
                min_pub_rand: 100,
                rate_limiting_interval: 10000,
                max_msgs_per_interval: 100,
                allowed_finality_providers: None,
            };

            let result = msg.validate();
            assert!(result.is_ok(), "Expected success for bsn_id = {bsn_id}");
        }
    }

    #[test]
    fn test_instantiate_msg_validation_bsn_id_length() {
        // Test maximum length
        let long_bsn_id = "a".repeat(InstantiateMsg::MAX_BSN_ID_LENGTH);
        let msg = InstantiateMsg {
            admin: "cosmos1admin".to_string(),
            bsn_id: long_bsn_id,
            min_pub_rand: 100,
            rate_limiting_interval: 10000,
            max_msgs_per_interval: 100,
            allowed_finality_providers: None,
        };
        assert!(msg.validate().is_ok());

        // Test exceeding maximum length
        let too_long_bsn_id = "a".repeat(InstantiateMsg::MAX_BSN_ID_LENGTH + 1);
        let msg = InstantiateMsg {
            admin: "cosmos1admin".to_string(),
            bsn_id: too_long_bsn_id,
            min_pub_rand: 100,
            rate_limiting_interval: 10000,
            max_msgs_per_interval: 100,
            allowed_finality_providers: None,
        };
        let err = msg.validate().unwrap_err();
        assert!(matches!(err, ContractError::InvalidBsnId(_)));
    }
}<|MERGE_RESOLUTION|>--- conflicted
+++ resolved
@@ -16,14 +16,11 @@
     pub min_pub_rand: u64,
     pub rate_limiting_interval: u64,
     pub max_msgs_per_interval: u32,
-<<<<<<< HEAD
     pub bsn_activation_height: u64,
     #[schemars(range(min = 1))]
     pub finality_signature_interval: u64,
-=======
     /// Optional list of BTC public keys (hex) to pre-populate the allowlist at instantiation
     pub allowed_finality_providers: Option<Vec<String>>,
->>>>>>> 40001181
 }
 
 impl InstantiateMsg {
@@ -304,12 +301,9 @@
             min_pub_rand: 1,
             rate_limiting_interval: 0,
             max_msgs_per_interval: 10,
-<<<<<<< HEAD
             bsn_activation_height: 1,
             finality_signature_interval: 1,
-=======
-            allowed_finality_providers: None,
->>>>>>> 40001181
+            allowed_finality_providers: None,
         };
 
         let err = msg.validate().unwrap_err();
@@ -324,12 +318,9 @@
             min_pub_rand: 1,
             rate_limiting_interval: 1000,
             max_msgs_per_interval: 0,
-<<<<<<< HEAD
             bsn_activation_height: 1,
             finality_signature_interval: 1,
-=======
-            allowed_finality_providers: None,
->>>>>>> 40001181
+            allowed_finality_providers: None,
         };
 
         let err = msg.validate().unwrap_err();
