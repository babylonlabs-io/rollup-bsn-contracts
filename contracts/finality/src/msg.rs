use crate::error::ContractError;
use babylon_merkle::Proof;
use cosmwasm_schema::{cw_serde, QueryResponses};
use cosmwasm_std::{Binary, CosmosMsg};

#[cfg(not(target_arch = "wasm32"))]
use {
    crate::queries::BlockVoterInfo, crate::state::config::Config,
    crate::state::public_randomness::PubRandCommit, cw_controllers::AdminResponse,
};

#[cw_serde]
pub struct InstantiateMsg {
    pub admin: String,
    pub bsn_id: String,
    pub min_pub_rand: u64,
<<<<<<< HEAD
    /// Optional list of BTC public keys (hex) to pre-populate the allowlist at instantiation
    pub allowed_finality_providers: Option<Vec<String>>,
=======
    pub rate_limiting_interval: u64,
    pub max_msgs_per_interval: u32,
}

impl InstantiateMsg {
    const MAX_BSN_ID_LENGTH: usize = 100;

    /// Validates that a BSN ID has a valid format (non-empty, valid characters, etc.)
    fn validate_bsn_id_format(&self) -> Result<(), ContractError> {
        if self.bsn_id.is_empty() {
            return Err(ContractError::InvalidBsnId(
                "BSN ID cannot be empty".to_string(),
            ));
        }

        // Check for valid characters (alphanumeric, hyphens, underscores)
        if !self
            .bsn_id
            .chars()
            .all(|c| c.is_alphanumeric() || c == '-' || c == '_')
        {
            return Err(ContractError::InvalidBsnId(
                "BSN ID can only contain alphanumeric characters, hyphens, and underscores"
                    .to_string(),
            ));
        }

        // Check length (reasonable bounds)
        if self.bsn_id.len() > Self::MAX_BSN_ID_LENGTH {
            return Err(ContractError::InvalidBsnId(
                "BSN ID cannot exceed {MAX_BSN_ID_LENGTH} characters".to_string(),
            ));
        }

        Ok(())
    }

    fn validate_min_pub_rand(&self) -> Result<(), ContractError> {
        if self.min_pub_rand == 0 {
            return Err(ContractError::InvalidMinPubRand(self.min_pub_rand));
        }
        Ok(())
    }

    fn validate_rate_limiting(&self) -> Result<(), ContractError> {
        if self.rate_limiting_interval == 0 {
            return Err(ContractError::InvalidRateLimitingInterval(
                self.rate_limiting_interval,
            ));
        }
        if self.max_msgs_per_interval == 0 {
            return Err(ContractError::InvalidMaxMsgsPerInterval(
                self.max_msgs_per_interval,
            ));
        }
        Ok(())
    }

    pub fn validate(&self) -> Result<(), ContractError> {
        // Validate min_pub_rand
        self.validate_min_pub_rand()?;
        // Validate BSN ID format
        self.validate_bsn_id_format()?;
        // Validate rate limiting settings
        self.validate_rate_limiting()?;

        Ok(())
    }
>>>>>>> 052a8cb0
}

#[cw_serde]
#[derive(QueryResponses)]
pub enum QueryMsg {
    // MUST: Core finality queries
    #[returns(Vec<BlockVoterInfo>)]
    BlockVoters { height: u64, hash_hex: String },
    /// `FirstPubRandCommit` returns the first public random commitment (if any) for a given FP.
    ///
    /// `btc_pk_hex` is the BTC public key of the finality provider, in hex format.
    #[returns(Option<PubRandCommit>)]
    FirstPubRandCommit { btc_pk_hex: String },
    /// `LastPubRandCommit` returns the last public random commitment (if any) for a given FP.
    ///
    /// `btc_pk_hex` is the BTC public key of the finality provider, in hex format.
    #[returns(Option<PubRandCommit>)]
    LastPubRandCommit { btc_pk_hex: String },
    /// `ListPubRandCommit` returns a list of public randomness commitments for a given FP.
    ///
    /// `btc_pk_hex` is the BTC public key of the finality provider, in hex format.
    /// `start_after` is optional pagination parameter - only return commitments with start_height > start_after.
    /// `limit` is optional limit on number of results (default 10, max 30).
    /// `reverse` is optional flag to reverse the order (default false = ascending by start_height).
    #[returns(Vec<PubRandCommit>)]
    ListPubRandCommit {
        btc_pk_hex: String,
        start_after: Option<u64>,
        limit: Option<u32>,
        reverse: Option<bool>,
    },

    // SHOULD: Administrative queries
    #[returns(AdminResponse)]
    Admin {},
    #[returns(Config)]
    Config {},
    /// Get the list of all allowed finality providers.
    ///
    /// Returns a list of BTC public keys (in hex format) of finality providers
    /// that are allowed to submit finality signatures and public randomness commitments.
    #[returns(Vec<String>)]
    AllowedFinalityProviders {},
}

// Note: Adapted from packages/apis/src/btc_staking_api.rs / packages/apis/src/finality_api.rs
#[cw_serde]
pub enum ExecuteMsg {
    // MUST: Core finality messages
    /// This message allows a finality provider to commit to a sequence of public randomness values
    /// that will be revealed later during finality signature submissions.
    ///
    /// The commitment is a Merkle root containing the public randomness values. When submitting
    /// finality signatures later, the provider must include Merkle proofs that verify against this
    /// commitment.
    ///
    /// This commitment mechanism ensures that finality providers cannot adaptively choose their
    /// public randomness values after seeing block contents, which is important for security.
    CommitPublicRandomness {
        /// `fp_pubkey_hex` is the BTC PK of the finality provider that commits the public randomness
        fp_pubkey_hex: String,
        /// `start_height` is the start block height of the list of public randomness
        start_height: u64,
        /// `num_pub_rand` is the amount of public randomness committed
        num_pub_rand: u64,
        /// `commitment` is the commitment of these public randomness values.
        /// Currently, it's the root of the Merkle tree that includes the public randomness
        commitment: Binary,
        /// `signature` is the signature on (start_height || num_pub_rand || commitment) signed by
        /// the SK corresponding to `fp_pubkey_hex`.
        /// This prevents others committing public randomness on behalf of `fp_pubkey_hex`
        signature: Binary,
    },
    /// Submit Finality Signature.
    ///
    /// This is a message that can be called by a finality provider to submit their finality
    /// signature to the BSN.
    /// The signature is verified by the BSN using the finality provider's public key.
    /// If the finality provider has already signed a different block at the same height,
    /// they will be slashed by sending an equivocation evidence to Babylon Genesis.
    ///
    /// This message is equivalent to the `MsgAddFinalitySig` message in the Babylon finality protobuf
    /// defs.
    SubmitFinalitySignature {
        /// The BTC public key of the finality provider submitting the signature
        fp_pubkey_hex: String,
        /// Optional L1 block number (rollup-specific)
        l1_block_number: Option<u64>,
        /// Optional L1 block hash hex (rollup-specific)
        l1_block_hash_hex: Option<String>,
        /// The block height this finality signature is for
        height: u64,
        /// The public randomness used for signing this block
        pub_rand: Binary,
        /// Merkle proof verifying that pub_rand was included in the earlier commitment
        proof: Proof,
        /// Hash of the block being finalized
        block_hash: Binary,
        /// Finality signature on (height || block_hash) signed by finality provider
        signature: Binary,
    },

    // SHOULD: Administrative messages
    /// Update the admin address.
    ///
    /// This message can be called by the admin only.
    /// The new admin address must be a valid Cosmos address.
    UpdateAdmin { admin: String },
    /// Prune old data (finality signatures, signatories by block hash, and public randomness values).
    ///
    /// This message can be called by the admin only.
    /// It removes old data for rollup blocks with height <= rollup_height.
    ///
    /// WARNING: This operation is irreversible. The admin is responsible for ensuring
    /// that the pruning height is safe and that no data is still being used
    /// for the affected height range.
    PruneData {
        /// Remove all data for rollup blocks with height <= this value.
        /// The admin should ensure this height provides sufficient safety margin
        /// for chain reorganizations and data submission delays.
        rollup_height: u64,
        /// Maximum number of finality signatures and signatories to prune in a single operation.
        /// Since every signature has a corresponding signatory record, this limit applies to both.
        /// This prevents gas exhaustion when there are many old entries.
        /// If not provided, the default value is 50.
        max_signatures_to_prune: Option<u32>,
        /// Maximum number of public randomness values to prune in a single operation.
        /// This prevents gas exhaustion when there are many old values.
        /// If not provided, the default value is 50.
        max_pub_rand_values_to_prune: Option<u32>,
    },
    /// Add a finality provider to the allowlist.
    ///
    /// This message can be called by the admin only.
    /// Only finality providers in the allowlist can submit finality signatures and public randomness commitments.
    AddToAllowlist {
        /// The BTC public keys of the finality providers to add to the allowlist (in hex format)
        fp_pubkey_hex_list: Vec<String>,
    },
    /// Remove a finality provider from the allowlist.
    ///
    /// This message can be called by the admin only.
    /// Removing a finality provider from the allowlist will prevent them from submitting
    /// new finality signatures and public randomness commitments.
    RemoveFromAllowlist {
        /// The BTC public keys of the finality providers to remove from the allowlist (in hex format)
        fp_pubkey_hex_list: Vec<String>,
    },
}

#[cw_serde]
pub struct FinalitySignatureResponse {
    pub signature: Vec<u8>,
}

/// Messages that the finality contract can send to Babylon node's Cosmos SDK layer
#[cw_serde]
pub enum BabylonMsg {
    /// MsgEquivocationEvidence is the message sent to Babylon for slashing an equivocating
    /// BSN finality provider.
    MsgEquivocationEvidence {
        /// `signer` is the address submitting the evidence
        signer: String,
        /// `fp_btc_pk_hex` is the BTC PK of the finality provider that casts this vote
        fp_btc_pk_hex: String,
        /// `block_height` is the height of the conflicting blocks
        block_height: u64,
        /// `pub_rand_hex` is the public randomness the finality provider has committed to.
        pub_rand_hex: String,
        /// `canonical_app_hash_hex` is the AppHash of the canonical block
        canonical_app_hash_hex: String,
        /// `fork_app_hash_hex` is the AppHash of the fork block
        fork_app_hash_hex: String,
        /// `canonical_finality_sig_hex` is the finality signature to the canonical block
        canonical_finality_sig_hex: String,
        /// `fork_finality_sig_hex` is the finality signature to the fork block
        fork_finality_sig_hex: String,
        /// `signing_context` is the context in which the finality signatures were used
        signing_context: String,
    },
}

// make BabylonMsg to implement CosmosMsg::CustomMsg
impl cosmwasm_std::CustomMsg for BabylonMsg {}

impl From<BabylonMsg> for CosmosMsg<BabylonMsg> {
    fn from(original: BabylonMsg) -> Self {
        CosmosMsg::Custom(original)
    }
}

#[cfg(test)]
mod tests {
    use super::*;

    #[test]
    fn test_instantiate_msg_validation_rate_limiting_interval_zero() {
        let msg = InstantiateMsg {
            admin: "cosmos1admin".to_string(),
            bsn_id: "valid-bsn_123".to_string(),
            min_pub_rand: 1,
            rate_limiting_interval: 0,
            max_msgs_per_interval: 10,
        };

        let err = msg.validate().unwrap_err();
        assert!(matches!(err, ContractError::InvalidRateLimitingInterval(0)));
    }

    #[test]
    fn test_instantiate_msg_validation_max_msgs_per_interval_zero() {
        let msg = InstantiateMsg {
            admin: "cosmos1admin".to_string(),
            bsn_id: "valid-bsn_123".to_string(),
            min_pub_rand: 1,
            rate_limiting_interval: 1000,
            max_msgs_per_interval: 0,
        };

        let err = msg.validate().unwrap_err();
        assert!(matches!(err, ContractError::InvalidMaxMsgsPerInterval(0)));
    }

    #[test]
    fn test_instantiate_msg_validation_min_pub_rand() {
        // Test with random min_pub_rand values
        for min_pub_rand in [0, 1, 100, 1000000] {
            let msg = InstantiateMsg {
                admin: "cosmos1admin".to_string(),
                bsn_id: "op-stack-l2-11155420".to_string(),
                min_pub_rand,
                rate_limiting_interval: 10000,
                max_msgs_per_interval: 100,
            };

            let result = msg.validate();

            if min_pub_rand > 0 {
                assert!(
                    result.is_ok(),
                    "Expected success for min_pub_rand = {}",
                    min_pub_rand
                );
            } else {
                assert!(result.is_err(), "Expected error for min_pub_rand = 0");
                assert_eq!(result.unwrap_err(), ContractError::InvalidMinPubRand(0));
            }
        }
    }

    #[test]
    fn test_instantiate_msg_validation_invalid_bsn_id() {
        let invalid_bsn_id = "invalid@bsn#id"; // Contains invalid characters
        let msg = InstantiateMsg {
            admin: "cosmos1admin".to_string(),
            bsn_id: invalid_bsn_id.to_string(),
            min_pub_rand: 100,
            rate_limiting_interval: 10000,
            max_msgs_per_interval: 100,
        };

        let err = msg.validate().unwrap_err();
        assert!(matches!(err, ContractError::InvalidBsnId(_)));
    }

    #[test]
    fn test_instantiate_msg_validation_empty_bsn_id() {
        let empty_bsn_id = "";
        let msg = InstantiateMsg {
            admin: "cosmos1admin".to_string(),
            bsn_id: empty_bsn_id.to_string(),
            min_pub_rand: 100,
            rate_limiting_interval: 10000,
            max_msgs_per_interval: 100,
        };

        let err = msg.validate().unwrap_err();
        assert!(matches!(err, ContractError::InvalidBsnId(_)));
    }

    #[test]
    fn test_instantiate_msg_validation_valid_bsn_id() {
        let valid_bsn_ids = vec![
            "op-stack-l2-11155420",
            "valid-bsn_123",
            "test_chain",
            "chain-1",
            "abc123",
        ];

        for bsn_id in valid_bsn_ids {
            let msg = InstantiateMsg {
                admin: "cosmos1admin".to_string(),
                bsn_id: bsn_id.to_string(),
                min_pub_rand: 100,
                rate_limiting_interval: 10000,
                max_msgs_per_interval: 100,
            };

            let result = msg.validate();
            assert!(result.is_ok(), "Expected success for bsn_id = {}", bsn_id);
        }
    }

    #[test]
    fn test_instantiate_msg_validation_bsn_id_length() {
        // Test maximum length
        let long_bsn_id = "a".repeat(InstantiateMsg::MAX_BSN_ID_LENGTH);
        let msg = InstantiateMsg {
            admin: "cosmos1admin".to_string(),
            bsn_id: long_bsn_id,
            min_pub_rand: 100,
            rate_limiting_interval: 10000,
            max_msgs_per_interval: 100,
        };
        assert!(msg.validate().is_ok());

        // Test exceeding maximum length
        let too_long_bsn_id = "a".repeat(InstantiateMsg::MAX_BSN_ID_LENGTH + 1);
        let msg = InstantiateMsg {
            admin: "cosmos1admin".to_string(),
            bsn_id: too_long_bsn_id,
            min_pub_rand: 100,
            rate_limiting_interval: 10000,
            max_msgs_per_interval: 100,
        };
        let err = msg.validate().unwrap_err();
        assert!(matches!(err, ContractError::InvalidBsnId(_)));
    }
}<|MERGE_RESOLUTION|>--- conflicted
+++ resolved
@@ -14,12 +14,10 @@
     pub admin: String,
     pub bsn_id: String,
     pub min_pub_rand: u64,
-<<<<<<< HEAD
+    pub rate_limiting_interval: u64,
+    pub max_msgs_per_interval: u32,
     /// Optional list of BTC public keys (hex) to pre-populate the allowlist at instantiation
     pub allowed_finality_providers: Option<Vec<String>>,
-=======
-    pub rate_limiting_interval: u64,
-    pub max_msgs_per_interval: u32,
 }
 
 impl InstantiateMsg {
@@ -86,7 +84,6 @@
 
         Ok(())
     }
->>>>>>> 052a8cb0
 }
 
 #[cw_serde]
