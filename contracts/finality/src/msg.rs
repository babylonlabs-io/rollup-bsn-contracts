use crate::error::ContractError;
use babylon_merkle::Proof;
use cosmwasm_schema::{cw_serde, QueryResponses};
use cosmwasm_std::{Binary, CosmosMsg};

#[cfg(not(target_arch = "wasm32"))]
use {
    crate::queries::BlockVoterInfo, crate::state::config::Config,
    crate::state::public_randomness::PubRandCommit, cw_controllers::AdminResponse,
};

#[cw_serde]
pub struct InstantiateMsg {
    pub admin: String,
    pub bsn_id: String,
    pub min_pub_rand: u64,
<<<<<<< HEAD
    pub bsn_activation_height: u64,
    pub finality_signature_interval: u64,
=======
    pub rate_limiting_interval: u64,
    pub max_msgs_per_interval: u32,
}

impl InstantiateMsg {
    const MAX_BSN_ID_LENGTH: usize = 100;

    /// Validates that a BSN ID has a valid format (non-empty, valid characters, etc.)
    fn validate_bsn_id_format(&self) -> Result<(), ContractError> {
        if self.bsn_id.is_empty() {
            return Err(ContractError::InvalidBsnId(
                "BSN ID cannot be empty".to_string(),
            ));
        }

        // Check for valid characters (alphanumeric, hyphens, underscores)
        if !self
            .bsn_id
            .chars()
            .all(|c| c.is_alphanumeric() || c == '-' || c == '_')
        {
            return Err(ContractError::InvalidBsnId(
                "BSN ID can only contain alphanumeric characters, hyphens, and underscores"
                    .to_string(),
            ));
        }

        // Check length (reasonable bounds)
        if self.bsn_id.len() > Self::MAX_BSN_ID_LENGTH {
            return Err(ContractError::InvalidBsnId(
                "BSN ID cannot exceed {MAX_BSN_ID_LENGTH} characters".to_string(),
            ));
        }

        Ok(())
    }

    fn validate_min_pub_rand(&self) -> Result<(), ContractError> {
        if self.min_pub_rand == 0 {
            return Err(ContractError::InvalidMinPubRand(self.min_pub_rand));
        }
        Ok(())
    }

    fn validate_rate_limiting(&self) -> Result<(), ContractError> {
        if self.rate_limiting_interval == 0 {
            return Err(ContractError::InvalidRateLimitingInterval(
                self.rate_limiting_interval,
            ));
        }
        if self.max_msgs_per_interval == 0 {
            return Err(ContractError::InvalidMaxMsgsPerInterval(
                self.max_msgs_per_interval,
            ));
        }
        Ok(())
    }

    pub fn validate(&self) -> Result<(), ContractError> {
        // Validate min_pub_rand
        self.validate_min_pub_rand()?;
        // Validate BSN ID format
        self.validate_bsn_id_format()?;
        // Validate rate limiting settings
        self.validate_rate_limiting()?;

        Ok(())
    }
>>>>>>> a8226e1a
}

#[cw_serde]
#[derive(QueryResponses)]
pub enum QueryMsg {
    // MUST: Core finality queries
    #[returns(Vec<BlockVoterInfo>)]
    BlockVoters { height: u64, hash_hex: String },
    /// `FirstPubRandCommit` returns the first public random commitment (if any) for a given FP.
    ///
    /// `btc_pk_hex` is the BTC public key of the finality provider, in hex format.
    #[returns(Option<PubRandCommit>)]
    FirstPubRandCommit { btc_pk_hex: String },
    /// `LastPubRandCommit` returns the last public random commitment (if any) for a given FP.
    ///
    /// `btc_pk_hex` is the BTC public key of the finality provider, in hex format.
    #[returns(Option<PubRandCommit>)]
    LastPubRandCommit { btc_pk_hex: String },
    /// `ListPubRandCommit` returns a list of public randomness commitments for a given FP.
    ///
    /// `btc_pk_hex` is the BTC public key of the finality provider, in hex format.
    /// `start_after` is optional pagination parameter - only return commitments with start_height > start_after.
    /// `limit` is optional limit on number of results (default 10, max 30).
    /// `reverse` is optional flag to reverse the order (default false = ascending by start_height).
    #[returns(Vec<PubRandCommit>)]
    ListPubRandCommit {
        btc_pk_hex: String,
        start_after: Option<u64>,
        limit: Option<u32>,
        reverse: Option<bool>,
    },

    // SHOULD: Administrative queries
    #[returns(AdminResponse)]
    Admin {},
    #[returns(Config)]
    Config {},
}

// Note: Adapted from packages/apis/src/btc_staking_api.rs / packages/apis/src/finality_api.rs
#[cw_serde]
pub enum ExecuteMsg {
    // MUST: Core finality messages
    /// This message allows a finality provider to commit to a sequence of public randomness values
    /// that will be revealed later during finality signature submissions.
    ///
    /// The commitment is a Merkle root containing the public randomness values. When submitting
    /// finality signatures later, the provider must include Merkle proofs that verify against this
    /// commitment.
    ///
    /// This commitment mechanism ensures that finality providers cannot adaptively choose their
    /// public randomness values after seeing block contents, which is important for security.
    CommitPublicRandomness {
        /// `fp_pubkey_hex` is the BTC PK of the finality provider that commits the public randomness
        fp_pubkey_hex: String,
        /// `start_height` is the start block height of the list of public randomness
        start_height: u64,
        /// `num_pub_rand` is the amount of public randomness committed
        num_pub_rand: u64,
        /// `commitment` is the commitment of these public randomness values.
        /// Currently, it's the root of the Merkle tree that includes the public randomness
        commitment: Binary,
        /// `signature` is the signature on (start_height || num_pub_rand || commitment) signed by
        /// the SK corresponding to `fp_pubkey_hex`.
        /// This prevents others committing public randomness on behalf of `fp_pubkey_hex`
        signature: Binary,
    },
    /// Submit Finality Signature.
    ///
    /// This is a message that can be called by a finality provider to submit their finality
    /// signature to the BSN.
    /// The signature is verified by the BSN using the finality provider's public key.
    /// If the finality provider has already signed a different block at the same height,
    /// they will be slashed by sending an equivocation evidence to Babylon Genesis.
    ///
    /// This message is equivalent to the `MsgAddFinalitySig` message in the Babylon finality protobuf
    /// defs.
    SubmitFinalitySignature {
        /// The BTC public key of the finality provider submitting the signature
        fp_pubkey_hex: String,
        /// Optional L1 block number (rollup-specific)
        l1_block_number: Option<u64>,
        /// Optional L1 block hash hex (rollup-specific)
        l1_block_hash_hex: Option<String>,
        /// The block height this finality signature is for
        height: u64,
        /// The public randomness used for signing this block
        pub_rand: Binary,
        /// Merkle proof verifying that pub_rand was included in the earlier commitment
        proof: Proof,
        /// Hash of the block being finalized
        block_hash: Binary,
        /// Finality signature on (height || block_hash) signed by finality provider
        signature: Binary,
    },

    // SHOULD: Administrative messages
    /// Update the admin address.
    ///
    /// This message can be called by the admin only.
    /// The new admin address must be a valid Cosmos address.
    UpdateAdmin { admin: String },
    /// Prune old data (finality signatures, signatories by block hash, and public randomness values).
    ///
    /// This message can be called by the admin only.
    /// It removes old data for rollup blocks with height <= rollup_height.
    ///
    /// WARNING: This operation is irreversible. The admin is responsible for ensuring
    /// that the pruning height is safe and that no data is still being used
    /// for the affected height range.
    PruneData {
        /// Remove all data for rollup blocks with height <= this value.
        /// The admin should ensure this height provides sufficient safety margin
        /// for chain reorganizations and data submission delays.
        rollup_height: u64,
        /// Maximum number of finality signatures and signatories to prune in a single operation.
        /// Since every signature has a corresponding signatory record, this limit applies to both.
        /// This prevents gas exhaustion when there are many old entries.
        /// If not provided, the default value is 50.
        max_signatures_to_prune: Option<u32>,
        /// Maximum number of public randomness values to prune in a single operation.
        /// This prevents gas exhaustion when there are many old values.
        /// If not provided, the default value is 50.
        max_pub_rand_values_to_prune: Option<u32>,
    },
}

#[cw_serde]
pub struct FinalitySignatureResponse {
    pub signature: Vec<u8>,
}

/// Messages that the finality contract can send to Babylon node's Cosmos SDK layer
#[cw_serde]
pub enum BabylonMsg {
    /// MsgEquivocationEvidence is the message sent to Babylon for slashing an equivocating
    /// BSN finality provider.
    MsgEquivocationEvidence {
        /// `signer` is the address submitting the evidence
        signer: String,
        /// `fp_btc_pk_hex` is the BTC PK of the finality provider that casts this vote
        fp_btc_pk_hex: String,
        /// `block_height` is the height of the conflicting blocks
        block_height: u64,
        /// `pub_rand_hex` is the public randomness the finality provider has committed to.
        pub_rand_hex: String,
        /// `canonical_app_hash_hex` is the AppHash of the canonical block
        canonical_app_hash_hex: String,
        /// `fork_app_hash_hex` is the AppHash of the fork block
        fork_app_hash_hex: String,
        /// `canonical_finality_sig_hex` is the finality signature to the canonical block
        canonical_finality_sig_hex: String,
        /// `fork_finality_sig_hex` is the finality signature to the fork block
        fork_finality_sig_hex: String,
        /// `signing_context` is the context in which the finality signatures were used
        signing_context: String,
    },
}

// make BabylonMsg to implement CosmosMsg::CustomMsg
impl cosmwasm_std::CustomMsg for BabylonMsg {}

impl From<BabylonMsg> for CosmosMsg<BabylonMsg> {
    fn from(original: BabylonMsg) -> Self {
        CosmosMsg::Custom(original)
    }
}

#[cfg(test)]
mod tests {
    use super::*;

    #[test]
    fn test_instantiate_msg_validation_rate_limiting_interval_zero() {
        let msg = InstantiateMsg {
            admin: "cosmos1admin".to_string(),
            bsn_id: "valid-bsn_123".to_string(),
            min_pub_rand: 1,
            rate_limiting_interval: 0,
            max_msgs_per_interval: 10,
        };

        let err = msg.validate().unwrap_err();
        assert!(matches!(err, ContractError::InvalidRateLimitingInterval(0)));
    }

    #[test]
    fn test_instantiate_msg_validation_max_msgs_per_interval_zero() {
        let msg = InstantiateMsg {
            admin: "cosmos1admin".to_string(),
            bsn_id: "valid-bsn_123".to_string(),
            min_pub_rand: 1,
            rate_limiting_interval: 1000,
            max_msgs_per_interval: 0,
        };

        let err = msg.validate().unwrap_err();
        assert!(matches!(err, ContractError::InvalidMaxMsgsPerInterval(0)));
    }
}<|MERGE_RESOLUTION|>--- conflicted
+++ resolved
@@ -14,12 +14,10 @@
     pub admin: String,
     pub bsn_id: String,
     pub min_pub_rand: u64,
-<<<<<<< HEAD
+    pub rate_limiting_interval: u64,
+    pub max_msgs_per_interval: u32,
     pub bsn_activation_height: u64,
     pub finality_signature_interval: u64,
-=======
-    pub rate_limiting_interval: u64,
-    pub max_msgs_per_interval: u32,
 }
 
 impl InstantiateMsg {
@@ -76,6 +74,24 @@
         Ok(())
     }
 
+    fn validate_bsn_activation_height(&self) -> Result<(), ContractError> {
+        if self.bsn_activation_height == 0 {
+            return Err(ContractError::InvalidBsnActivationHeight(
+                self.bsn_activation_height,
+            ));
+        }
+        Ok(())
+    }
+
+    fn validate_finality_signature_interval(&self) -> Result<(), ContractError> {
+        if self.finality_signature_interval == 0 {
+            return Err(ContractError::InvalidFinalitySignatureInterval(
+                self.finality_signature_interval,
+            ));
+        }
+        Ok(())
+    }
+
     pub fn validate(&self) -> Result<(), ContractError> {
         // Validate min_pub_rand
         self.validate_min_pub_rand()?;
@@ -83,10 +99,13 @@
         self.validate_bsn_id_format()?;
         // Validate rate limiting settings
         self.validate_rate_limiting()?;
-
-        Ok(())
-    }
->>>>>>> a8226e1a
+        // Validate BSN activation height
+        self.validate_bsn_activation_height()?;
+        // Validate finality signature interval
+        self.validate_finality_signature_interval()?;
+
+        Ok(())
+    }
 }
 
 #[cw_serde]
