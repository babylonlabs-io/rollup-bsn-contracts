[workspace]
members  = ["contracts/*"]
resolver = "2"

[workspace.package]
edition    = "2021"
version    = "0.14.1"
license    = "Apache-2.0"
repository = "https://github.com/babylonlabs-io/rollup-bsn-contracts"
authors    = ["Babylon Labs Ltd. <admin@babylonlabs.io>"]
publish    = false

[workspace.metadata.scripts]
gen-schema      = "./scripts/schema.sh"
optimize        = "./scripts/optimizer.sh"
precommit       = "./scripts/precommit.sh"
lint            = "./scripts/lint.sh"
fix-lint        = "./scripts/fix_lint.sh"
integration     = "./scripts/integration_test.sh"

[workspace.dependencies]
babylon-bindings = { git = "https://github.com/babylonlabs-io/bindings", tag = "v0.2.0" }
babylon-merkle   = { git = "https://github.com/babylonlabs-io/cosmos-bsn-contracts" }
eots             = { git = "https://github.com/babylonlabs-io/cosmos-bsn-contracts" }

anybuf = { version = "0.5.0" }
anyhow = "1.0.82"
bech32 = "0.9.1"
bitcoin = "0.31.1"
bitvec = "1"
blst = "0.3.11"
cosmos-sdk-proto = { version = "0.19.0", default-features = false, features = [
    "cosmwasm",
] }
cosmwasm-derive = "2.1.4"
cosmwasm-schema = "2.1.4"
cosmwasm-std = { version = "2.1.4", default-features = false, features = [
    "std",
    "abort",
    "staking",
    "stargate",
    "cosmwasm_2_0",
] }
cw2 = "2.0.0"
cw-controllers = "2.0.0"
cw-multi-test = { version = "2.0.1", features = [ "staking", "cosmwasm_1_1", "cosmwasm_2_0" ] }
cw-storage-plus = "2.0.0"
cw-utils = "2.0.0"
derivative = "2"
digest = "0.10"
hex = "0.4.3"
prost = "0.11.9"
schemars = "0.8.3"
serde = { version = "1.0.103", default-features = false, features = ["derive"] }
serde_json = "1.0"
sha2 = "0.10.6"
tendermint-proto = "0.32.2"
thiserror = "1.0.40"
rust_decimal = "1.35"
k256 = { version = "0.13.1", default-features = false, features = ["schnorr"] }

# dev deps
<<<<<<< HEAD
=======
rand = "0.9.1"
test-utils            = { git = "https://github.com/babylonlabs-io/cosmos-bsn-contracts" }
cosmwasm-vm = { version = "2.1.4", default-features = false, features = [
    "iterator",
    "stargate",
] }
>>>>>>> 4f465273
assert_matches = "1"
cargo_metadata = "0.18.1"
criterion = { version = "0.5.0" }
pbjson-types = "0.5.1"
rand = "0.8.5"
thousands = "0.2.0"

cosmwasm-vm        = { version = "2.1.4", default-features = false, features = ["iterator", "stargate"] }

babylon-test-utils = { git = "https://github.com/babylonlabs-io/cosmos-bsn-contracts" }

[profile.release]
codegen-units    = 1
debug            = false
debug-assertions = false
lto              = true
panic            = 'abort'
rpath            = false
opt-level        = 3
overflow-checks  = true
incremental      = false<|MERGE_RESOLUTION|>--- conflicted
+++ resolved
@@ -60,25 +60,13 @@
 k256 = { version = "0.13.1", default-features = false, features = ["schnorr"] }
 
 # dev deps
-<<<<<<< HEAD
-=======
+assert_matches = "1"
 rand = "0.9.1"
-test-utils            = { git = "https://github.com/babylonlabs-io/cosmos-bsn-contracts" }
-cosmwasm-vm = { version = "2.1.4", default-features = false, features = [
-    "iterator",
-    "stargate",
-] }
->>>>>>> 4f465273
-assert_matches = "1"
 cargo_metadata = "0.18.1"
-criterion = { version = "0.5.0" }
-pbjson-types = "0.5.1"
-rand = "0.8.5"
-thousands = "0.2.0"
-
-cosmwasm-vm        = { version = "2.1.4", default-features = false, features = ["iterator", "stargate"] }
 
 babylon-test-utils = { git = "https://github.com/babylonlabs-io/cosmos-bsn-contracts" }
+
+cosmwasm-vm = { version = "2.1.4", default-features = false, features = ["iterator", "stargate"] }
 
 [profile.release]
 codegen-units    = 1
