# Finality contract specification for the rollup integration

- [1. Abstract](#1-abstract)
- [2. Background](#2-background)
  - [2.1. BTC staking integration](#21-btc-staking-integration)
  - [2.2. The role of the finality contract](#22-the-role-of-the-finality-contract)
- [3. Keywords](#3-keywords)
- [4. Specification](#4-specification)
  - [4.1. Babylon Genesis chain message interfaces](#41-babylon-genesis-chain-message-interfaces)
    - [4.1.1. Message: EquivocationEvidence (MUST)](#411-message-equivocationevidence-must)
  - [4.2. Babylon Genesis chain gRPC queries](#42-babylon-genesis-chain-grpc-queries)
    - [4.2.1. QueryFinalityProvider (MUST)](#421-queryfinalityprovider-must)
  - [4.3. Babylon Genesis chain Custom Queries](#43-babylon-genesis-chain-custom-queries)
    - [4.3.1. CurrentEpoch (MUST)](#431-currentepoch-must)
    - [4.3.2. LastFinalizedEpoch (MUST)](#432-lastfinalizedepoch-must)
  - [4.4. Contract Instantiation](#44-contract-instantiation)
  - [4.5. Signing Context](#45-signing-context)
  - [4.6. Rate Limiting (MUST)](#46-rate-limiting-must)
  - [4.7. Finality Contract message handlers](#47-finality-contract-message-handlers)
    - [4.7.1. CommitPublicRandomness (MUST)](#471-commitpublicrandomness-must)
    - [4.7.2. SubmitFinalitySignature (MUST)](#472-submitfinalitysignature-must)
    - [4.7.3. UpdateAdmin (SHOULD)](#473-updateadmin-should)
    - [4.7.4. PruneData (SHOULD)](#474-prunedata-should)
  - [4.8. Contract State Storage](#48-contract-state-storage)
    - [4.8.1. Core Configuration](#481-core-configuration)
    - [4.8.2. Rate Limiting Storage](#482-rate-limiting-storage)
    - [4.8.3. Finality State Storage](#483-finality-state-storage)
    - [4.8.4. Public Randomness Storage](#484-public-randomness-storage)
  - [4.9. Finality contract queries](#49-finality-contract-queries)
    - [4.9.1. BlockVoters (MUST)](#491-blockvoters-must)
    - [4.9.2. FirstPubRandCommit (MUST)](#492-firstpubrandcommit-must)
    - [4.9.3. LastPubRandCommit (MUST)](#493-lastpubrandcommit-must)
    - [4.9.4. ListPubRandCommit (MUST)](#494-listpubrandcommit-must)
    - [4.9.5. Admin (SHOULD)](#495-admin-should)
    - [4.9.6. Config (SHOULD)](#496-config-should)
- [5. Implementation status](#5-implementation-status)
  - [5.1. Babylon implementation status](#51-babylon-implementation-status)
  - [5.2. Finality contract implementation status](#52-finality-contract-implementation-status)

## 1. Abstract

This document specifies the design and requirements of the finality contract
used in integrating rollups with Babylon's Bitcoin staking protocol. The
finality contract enables BSNs to inherit Bitcoin-backed economic security by
recording finality signatures from BSN finality providers, enforcing slashing
for equivocation, and exposing finality signatures to the integrated BSN. The
document details the contract's interfaces, message handlers, and queries, and
provides guidance for implementers seeking to leverage Babylon's Bitcoin
security for rollup finality.

## 2. Background

### 2.1. BTC staking integration

Babylon's phase-3 network introduces Bitcoin staking integration to provide
Bitcoin security to other decentralized systems, known as Bitcoin Supercharged
Networks (BSNs), such as L1 blockchains and rollups. This integration enables
BTC stakers to delegate their native BTC to finality providers on BSNs, and each
BSN will leverage this BTC stake for economic security. For more details, see
the [Cosmos integration
1-pager](https://www.notion.so/BTC-staking-integration-for-Cosmos-chains-1-pager-f0574cd4e624475eb00d64912698a38c?pvs=4)
and [OP Stack integration
1-pager](https://www.notion.so/BTC-staking-integration-for-OP-stack-chains-1-pager-16f28a013c55805fbebdec6102b43c92?pvs=4).

### 2.2. The role of the finality contract

The finality contract is a necessary component in the integration architecture
between rollups and Babylon's Bitcoin staking protocol. This contract is
responsible for two primary functions:

1. Maintaining finality signatures submitted by rollup BSN finality providers,
   and
2. Enforcing slashing upon detection of equivocation by BSN finality providers.

To determine Bitcoin staking finalization status, each rollup full node
maintains a connection to a Babylon Genesis full node to retrieve finality
signatures. Please refer to the [OP stack integration
1-pager](https://www.notion.so/BTC-staking-integration-for-OP-stack-chains-1-pager-16f28a013c55805fbebdec6102b43c92?pvs=4)
as an example in the context of integrating an OP stack rollup.

## 3. Keywords

The key words "MUST", "MUST NOT", "REQUIRED", "SHALL", "SHALL NOT", "SHOULD",
"SHOULD NOT", "RECOMMENDED", "NOT RECOMMENDED", "MAY", and "OPTIONAL" in this
document are to be interpreted as described in [RFC
2119](https://www.ietf.org/rfc/rfc2119.html) and [RFC
8174](https://www.ietf.org/rfc/rfc8174.html).

## 4. Specification

This section outlines the detailed requirements for implementing a finality
contract that integrates with Babylon's Bitcoin staking protocol. It covers the
interfaces with Babylon Genesis chain, message handlers, and queries that all
finality contract implementations must or should support. The specification
distinguishes between required ("MUST") and recommended ("SHOULD") components.

### 4.1. Babylon Genesis chain message interfaces

This section outlines the interfaces that Babylon Genesis chain has to implement
and the finality contract needs to interact with.

#### 4.1.1. Message: EquivocationEvidence (MUST)

The Babylon Genesis chain MUST provide a message interface for finality
contracts to report equivocation evidence when finality providers double-sign:

```rust
// Interface provided by Babylon Genesis chain
BabylonMsg::MsgEquivocationEvidence {
    /// Address of the entity reporting the equivocation
    signer: String,
    /// BTC public key of the equivocating finality provider (hex-encoded)
    fp_btc_pk_hex: String,
    /// Block height at which an equivocation occurred
    block_height: u64,
    /// Public randomness value used in both signatures (hex-encoded)
    pub_rand_hex: String,
    /// Application hash of the canonical block (hex-encoded)
    canonical_app_hash_hex: String,
    /// Application hash of the fork block (hex-encoded)
    fork_app_hash_hex: String,
    /// EOTS signature on the canonical block (hex-encoded)
    canonical_finality_sig_hex: String,
    /// EOTS signature on the fork block (hex-encoded)
    fork_finality_sig_hex: String,
    /// Signing context used for the signatures
    signing_context: String,
}
```

**Expected behaviour of Babylon Genesis chain:** Upon receiving the message, the
Babylon chain MUST validate the evidence cryptographically, extract the finality
provider's secret key using EOTS, remove them from the active set, set their
voting power to zero, and record the evidence.

**Usage Context:** Finality contracts MUST send this when detecting
double-signing by a finality provider at the same height.

### 4.2. Babylon Genesis chain gRPC queries

The Babylon Genesis chain MUST provide the contracts with access to the
following gRPC endpoints through the whitelist configuration in the [Babylon
chain](https://github.com/babylonlabs-io/babylon/blob/b9774782f38e9758c4f5aafab1e1e45dde0f3838/wasmbinding/grpc_whitelist.go).
<!-- TODO: use a release rather than a commit for the pointer -->

```go
func WhitelistedGrpcQuery() wasmkeeper.AcceptedQueries {
    return wasmkeeper.AcceptedQueries{
        // btcstkconsumer
        "/babylon.btcstaking.v1.Query/FinalityProvider": func() proto.Message {
            return &btcstakingtypes.QueryFinalityProviderResponse{}
        },
        // btcstaking
        "/babylon.btcstaking.v1.Query/FinalityProviderCurrentPower": func() proto.Message {
            return &ftypes.QueryFinalityProviderCurrentPowerResponse{}
        },
        // for testing
        "/babylon.epoching.v1.Query/CurrentEpoch": func() proto.Message {
            return &epochtypes.QueryCurrentEpochResponse{}
        },
    }
}
```

#### 4.2.1. QueryFinalityProvider (MUST)

Query `/babylon.btcstaking.v1.Query/FinalityProvider` returns the finality
provider information for the finality provider BTC PK. This query is used for
verifying that the finality provider exists, is not slashed, and is associated
with the correct BSN.

```protobuf
// QueryFinalityProviderRequest requests information about a finality provider
message QueryFinalityProviderRequest {
  // fp_btc_pk_hex is the hex str of Bitcoin secp256k1 PK of the finality
  // provider
  string fp_btc_pk_hex = 1;
}

// QueryFinalityProviderResponse contains information about a finality provider
message QueryFinalityProviderResponse {
  // finality_provider contains the FinalityProvider
  FinalityProviderResponse finality_provider = 1;
}

// FinalityProviderResponse defines a finality provider with voting power
// information.
message FinalityProviderResponse {
  // description defines the description terms for the finality provider.
  cosmos.staking.v1beta1.Description description = 1;
  // commission defines the commission rate of the finality provider.
  string commission = 2 [
    (cosmos_proto.scalar) = "cosmos.Dec",
    (gogoproto.customtype) = "cosmossdk.io/math.LegacyDec"
  ];
  // addr is the address to receive commission from delegations.
  string addr = 3 [ (cosmos_proto.scalar) = "cosmos.AddressString" ];
  // btc_pk is the Bitcoin secp256k1 PK of this finality provider
  // the PK follows encoding in BIP-340 spec
  bytes btc_pk = 4
      [ (gogoproto.customtype) =
            "github.com/babylonlabs-io/babylon/v3/types.BIP340PubKey" ];
  // pop is the proof of possession of the BTC_PK by the fp addr.
  // Essentially is the signature where the BTC SK sigs the fp addr.
  ProofOfPossessionBTC pop = 5;
  // slashed_babylon_height indicates the Babylon height when
  // the finality provider is slashed.
  // if it's 0 then the finality provider is not slashed
  uint64 slashed_babylon_height = 6;
  // slashed_btc_height indicates the BTC height when
  // the finality provider is slashed.
  // if it's 0 then the finality provider is not slashed
  uint32 slashed_btc_height = 7;
  // height is the queried Babylon height
  uint64 height = 8;
  // jailed defines whether the finality provider is jailed
  bool jailed = 9;
  // highest_voted_height is the highest height for which the
  // finality provider has voted
  uint32 highest_voted_height = 10;
  // commission_info contains information details of the finality provider
  // commission.
  CommissionInfo commission_info = 11;
  // bsn_id is the ID of the BSN the finality provider is securing
  string bsn_id = 12;
}

// Description defines a validator description.
message Description {
  // moniker defines a human-readable name for the validator.
  string moniker = 1;
  // identity defines an optional identity signature (ex. UPort or Keybase).
  string identity = 2;
  // website defines an optional website link.
  string website = 3;
  // security_contact defines an optional email for security contact.
  string security_contact = 4;
  // details define other optional details.
  string details = 5;
}

// ProofOfPossessionBTC is the proof of possession that a Babylon
// address and a Bitcoin secp256k1 secret key are held by the same
// person
message ProofOfPossessionBTC {
    // btc_sig_type indicates the type of btc_sig in the pop
    BTCSigType btc_sig_type = 1;
    // btc_sig is the signature generated via sign(sk_btc, babylon_staker_address)
    // the signature follows encoding in either BIP-340 spec or BIP-322 spec
    bytes btc_sig = 2;
}

// BTCSigType indicates the type of btc_sig in a pop
enum BTCSigType {
    // BIP340 means the btc_sig will follow the BIP-340 encoding
    BIP340 = 0;
    // BIP322 means the btc_sig will follow the BIP-322 encoding
    BIP322 = 1;
    // ECDSA means the btc_sig will follow the ECDSA encoding
    // ref: https://github.com/okx/js-wallet-sdk/blob/a57c2acbe6ce917c0aa4e951d96c4e562ad58444/packages/coin-bitcoin/src/BtcWallet.ts#L331
    ECDSA = 2;
}
```

### 4.3. Babylon Genesis chain Custom Queries

Finality contracts MUST utilize custom queries provided by the
[babylon-bindings](https://github.com/babylonlabs-io/bindings/) crate to
interact with Babylon-specific functionality. These custom queries provide
access to Babylon chain state that is not available through standard CosmWasm
queries.

**Required Dependencies:** The contract must include the `babylon_bindings`
crate which provides CosmWasm bindings to custom
[Babylon](https://github.com/babylonlabs-io/babylon) features.

#### 4.3.1. CurrentEpoch (MUST)

**Query Purpose:** Retrieves the current Babylon epoch number, which is
essential for timestamping public randomness commitments.

**Query Interface:**
```rust
// Request - no parameters required
pub struct CurrentEpochRequest {}

// Response
pub struct CurrentEpochResponse {
    pub epoch: u64,
}
```

**Expected Behaviour:**
- Query the current epoch from the Babylon chain
- Return the current epoch number as a `u64`

**Usage Context:** This query is used when storing public randomness commitments
to record the Babylon epoch at which the commitment was made, enabling BTC
timestamping validation.

#### 4.3.2. LastFinalizedEpoch (MUST)

**Query Purpose:** Retrieves the last finalized Babylon epoch, which is used to
verify that public randomness commitments have been timestamped by Bitcoin.

**Query Interface:**
```rust
// Request - no parameters required  
pub struct LastFinalizedEpochRequest {}

// Response
pub struct LastFinalizedEpochResponse {
    pub epoch_number: u64,
    pub epoch_info: Option<EpochInfo>,
}

pub struct EpochInfo {
    pub epoch_number: u64,
    pub epoch_boundary: u64,
    pub sealed_epoch: u64,
}
```

**Expected Behaviour:**
- Query the latest finalized epoch information from the Babylon chain
- Return the epoch number and optional epoch metadata

**Usage Context:** This query is used during finality signature verification to
ensure that the public randomness commitment has been timestamped by Bitcoin
before accepting finality signatures that reference it.

**BTC Timestamping Validation:** A public randomness commitment is considered
BTC-timestamped if its commitment epoch is less than or equal to the last
finalized epoch. This ensures that the commitment has been anchored to the
Bitcoin blockchain before being used for finality signatures.

### 4.4. Contract Instantiation

Finality contracts MUST support instantiation with configuration parameters for
operational settings. The contract MUST utilize custom queries provided by the
[babylon-bindings](https://github.com/babylonlabs-io/bindings/) crate to
interact with Babylon-specific functionality.

```rust
pub struct InstantiateMsg {
    pub admin: String,
    pub bsn_id: String,
    pub min_pub_rand: u64,
<<<<<<< HEAD
    pub allowed_finality_providers: Option<Vec<String>>,
}
```

**New Optional Parameter:**
- `allowed_finality_providers`: `Option<Vec<String>>` — An optional list of BTC public keys (hex-encoded) to pre-populate the allowlist at contract instantiation. If provided, each key must be non-empty. Any empty key will cause instantiation to fail. If omitted or empty, the allowlist will start empty.

**Example:**
```json
{
  "admin": "babylon1...",
  "bsn_id": "op-stack-l2-11155420",
  "min_pub_rand": 100,
  "allowed_finality_providers": [
    "02a0434d9e47f3c86235477c7b1ae6ae5d3442d49b1943c2b752a68e2a47e247c7",
    "03a0434d9e47f3c86235477c7b1ae6ae5d3442d49b1943c2b752a68e2a47e247c7"
  ]
=======
    pub rate_limiting_interval: u64,
    pub max_msgs_per_interval: u32,
>>>>>>> 052a8cb0
}
```

**Expected Behaviour:** When deploying the finality contract, the following
parameters must be provided:

**Required Parameters:**
- `admin`: String - The initial admin address for the contract who can update
  settings
- `bsn_id`: String - The unique identifier for this BSN (e.g.,
  `op-stack-l2-11155420`)
<<<<<<< HEAD
- `min_pub_rand`: u64 - The minimum number of public randomness values required for commitments
=======
- `min_pub_rand`: u64 - Minimum number of public randomness values required in
  commitments (must be ≥ 1)
- `rate_limiting_interval`: u64 - Number of blocks in each rate limiting
  interval (must be ≥ 1)
- `max_msgs_per_interval`: u32 - Maximum messages allowed per finality provider
  per interval (must be ≥ 1)
>>>>>>> 052a8cb0

**Validation Requirements:**
1. **Admin Address Validation**: The `admin` parameter MUST be a valid Babylon address
2. **BSN ID Validation**: The `bsn_id` parameter MUST:
   - Not be empty
   - Contain only alphanumeric characters, hyphens, and underscores
   - Not exceed 100 characters in length
<<<<<<< HEAD
3. **Allowlist Validation**: If `allowed_finality_providers` is provided, all keys MUST be non-empty strings. If any are empty, instantiation MUST fail.

**Instantiation Process:**
1. **Parameter Validation**: Validate the admin address, consumer ID format, and (if provided) the allowlist
2. **Admin Setup**: Set the provided admin address as the contract administrator
3. **Configuration Storage**: Save the bsn_id and min_pub_rand in the contract configuration
4. **Allowlist Setup**: If provided, add all valid keys to the allowlist
5. **Response**: Return a success response with instantiation attributes
=======
3. **Min Pub Rand Validation**: The `min_pub_rand` parameter MUST be ≥ 1
4. **Rate Limiting Validation**: Both `rate_limiting_interval` and
   `max_msgs_per_interval` MUST be ≥ 1

**Instantiation Process:**
1. **Parameter Validation**: Validate all input parameters according to the
   requirements above
2. **Admin Setup**: Set the provided admin address as the contract administrator
3. **Configuration Storage**: Save the bsn_id, min_pub_rand, and rate limiting
   configuration in the contract configuration
4. **Response**: Return a success response with instantiation attributes
>>>>>>> 052a8cb0

### 4.5. Signing Context

Finality contracts MUST implement signing context to ensure message signatures
are bound to the specific contract and chain. The signing context prevents
signature replay attacks across different contracts or chains.
[Babylon](https://github.com/babylonlabs-io/babylon/tree/main/app/signingcontext)
provides a library for signing context.

**Signing Context Format:** The signing context is a hex-encoded SHA256 hash of
a structured string that includes:
- Protocol name: `btcstaking`
- Version: `0`
- Operation type: `fp_rand_commit` or `fp_fin_vote`
- Chain ID: The chain ID of the blockchain where the contract is deployed
- Contract address: The address of the finality contract

**Context Generation:**
1. **Public Randomness Commitment Context**:
   ```
   hex(sha256("btcstaking/0/fp_rand_commit/{chain_id}/{contract_address}"))
   ```
   Used for verifying signatures on public randomness commitments.

2. **Finality Vote Context**:
   ```
   hex(sha256("btcstaking/0/fp_fin_vote/{chain_id}/{contract_address}"))
   ```
   Used for verifying EOTS signatures on finality votes.

**Usage in Message Construction:** The signing context is prepended to the
message being signed as raw bytes from the hex string. This ensures that
signatures are cryptographically bound to the specific contract instance and
cannot be replayed across different contracts or chains.

### 4.6. Rate Limiting (MUST)

Finality contracts MUST implement rate limiting to prevent spam and ensure fair
usage of the contract by finality providers. The rate limiting system operates
on a per-finality provider basis using block intervals.

**Rate Limiting Design:**
- **Interval-Based**: Rate limits are calculated based on block intervals, where
  each interval consists of a configurable number of Babylon blocks
- **Per-Finality Provider**: Each finality provider has an independent rate
  limit counter
- **Automatic Reset**: Counters automatically reset when a new interval begins
- **Configurable Limits**: Both the interval duration and maximum messages per
  interval are configurable at contract instantiation

**Rate Limiting Configuration:**
```rust
pub struct RateLimitingConfig {
    pub max_msgs_per_interval: u32,  // Maximum messages per FP per interval
    pub block_interval: u64,         // Number of Babylon blocks per interval
}
```

**Rate Limiting Storage:**
- **Storage Key**: `Map<&[u8], (u64, u32)>` where the key is the finality
  provider's BTC public key
- **Storage Value**: Tuple of `(interval_number, message_count)` where:
  - `interval_number`: The current interval number (calculated as `block_height
    / block_interval`)
  - `message_count`: Number of messages processed in the current interval

**Rate Limiting Logic:**
1. **Interval Calculation**: `current_interval = block_height / block_interval`
2. **Counter Retrieval**: Load existing counter for the finality provider or
   initialize with `(current_interval, 0)`
3. **Interval Reset Check**: If stored interval differs from current interval,
   reset count to 0 and update interval
4. **Rate Limit Check**: Verify that `message_count + 1 ≤
   max_msgs_per_interval`
5. **Counter Update**: Increment the message count and save to storage
6. **Error Handling**: Return `ContractError::RateLimitExceeded` if the limit
   would be exceeded

**Integration Points:**
- MUST be enforced in `CommitPublicRandomness` handler before signature
  verification
- MUST be enforced in `SubmitFinalitySignature` handler before finality
  signature processing
- Rate limiting checks MUST occur early in message processing to prevent
  resource consumption

**Rate Limiting Errors:**
```rust
ContractError::RateLimitExceeded {
    fp_btc_pk: String,     // Hex-encoded finality provider BTC public key
    limit: u32,            // The rate limit that was exceeded
}
```

### 4.7. Finality Contract message handlers

The finality contract message requirements are divided into core finality
functionality (MUST) and administrative functionality (SHOULD):

```rust
use cosmwasm_schema::cw_serde;
use cosmwasm_std::{Addr, Binary};
use babylon_merkle::Proof;

#[cw_serde]
pub enum ExecuteMsg {
    // MUST: Core messages

    /// This message allows a finality provider to commit to a sequence of public randomness values
    /// that will be revealed later during finality signature submissions.
    /// 
    /// The commitment is a Merkle root containing the public randomness values. When submitting 
    /// finality signatures later, the provider must include Merkle proofs that verify against this
    /// commitment.
    ///
    /// This commitment mechanism ensures that finality providers cannot adaptively choose their
    /// public randomness values after seeing block contents, which is important for security.
    CommitPublicRandomness {
        /// `fp_pubkey_hex` is the BTC PK of the finality provider that commits the public randomness
        fp_pubkey_hex: String,
        /// `start_height` is the start block height of the list of public randomness
        start_height: u64,
        /// `num_pub_rand` is the amount of public randomness committed
        num_pub_rand: u64,
        /// `commitment` is the commitment of these public randomness values.
        /// Currently, it's the root of the Merkle tree that includes the public randomness
        commitment: Binary,
        /// `signature` is the signature on (start_height || num_pub_rand || commitment) signed by
        /// the SK corresponding to `fp_pubkey_hex`.
        /// This prevents others committing public randomness on behalf of `fp_pubkey_hex`
        signature: Binary,
    },
    /// Submit Finality Signature.
    ///
    /// This is a message that can be called by a finality provider to submit their finality
    /// signature to the BSN.
    /// The signature is verified by the BSN using the finality provider's public key.
    /// If an equivocation is detected (signing two different blocks at the same height),
    /// the contract will automatically extract the secret key using EOTS and submit evidence
    /// to Babylon Genesis for slashing.
    ///
    /// This message is equivalent to the `MsgAddFinalitySig` message in the Babylon finality protobuf
    /// defs.
    SubmitFinalitySignature {
        /// The BTC public key of the finality provider submitting the signature
        fp_pubkey_hex: String,
        /// Optional L1 block number (rollup-specific metadata)
        l1_block_number: Option<u64>,
        /// Optional L1 block hash hex (rollup-specific metadata)
        l1_block_hash_hex: Option<String>,
        /// The block height this finality signature is for
        height: u64,
        /// The public randomness used for signing this block
        pub_rand: Binary,
        /// Merkle proof verifying that pub_rand was included in the earlier commitment
        proof: Proof,
        /// Hash of the block being finalized
        block_hash: Binary,
        /// Finality signature on (height || block_hash) signed by finality provider
        signature: Binary,
    },

    // SHOULD: Administrative messages

    /// Update the admin address.
    ///
    /// This message can be called by the admin only.
    /// The new admin address must be a valid Babylon address.
    UpdateAdmin {
        admin: String,
    },
    /// Add a finality provider to the allowlist.
    ///
    /// This message can be called by the admin only.
    /// Only finality providers in the allowlist can submit finality signatures and public randomness commitments.
    AddToAllowlist {
        /// The BTC public key of the finality provider to add to the allowlist (in hex format)
        fp_pubkey_hex: String,
    },
    /// Remove a finality provider from the allowlist.
    ///
    /// This message can be called by the admin only.
    /// Removing a finality provider from the allowlist will prevent them from submitting
    /// new finality signatures and public randomness commitments.
    RemoveFromAllowlist {
        /// The BTC public key of the finality provider to remove from the allowlist (in hex format)
        fp_pubkey_hex: String,
    },
}
```

#### 4.7.1. CommitPublicRandomness (MUST)

**Message Structure:**
```rust
CommitPublicRandomness {
    fp_pubkey_hex: String,
    start_height: u64,
    num_pub_rand: u64,
    commitment: Binary,
    signature: Binary,
}
```

**Expected Behaviour:** Finality contracts MUST implement this handler with the
following verification logic:

1. **Rate Limiting Check**: Enforce rate limiting for the finality provider:
   - Call the rate limiting function with the finality provider's BTC public
     key and current block environment
   - Return `ContractError::RateLimitExceeded` if the rate limit is exceeded
   - This check MUST occur before any other validation to prevent resource
     consumption

2. **Finality Provider Existence Check**: Verify that the finality provider
   exists and is not slashed by querying the Babylon Genesis chain through gRPC:
   - Use `query_grpc` to call `/babylon.btcstaking.v1.Query/FinalityProvider`
     with the `fp_pubkey_hex` parameters
   - Verify the response contains a valid finality provider
   - Ensure the finality provider is associated with this BSN
   - Ensure the finality provider has not been slashed (`slashed_babylon_height`
     and `slashed_btc_height` are both 0)

<<<<<<< HEAD
2. **Allowlist Check**: Verify that the finality provider is in the allowlist:
   - Query the allowlist storage to check if the finality provider's BTC public key is allowed
   - If the finality provider is not in the allowlist, return `FinalityProviderNotAllowed` error

2. **Signature Verification**: Verify the commitment signature using Schnorr
=======
3. **Signature Verification**: Verify the commitment signature using Schnorr
>>>>>>> 052a8cb0
   signature verification:
   - Decode the finality provider's BTC public key from `fp_pubkey_hex`
     parameter
   - Generate signing context:
     `hex(sha256("btcstaking/0/fp_rand_commit/{chain_id}/{contract_address}"))`
   - Construct message: `signing_context || start_height || num_pub_rand ||
     commitment` (where
     signing_context is the hex string as bytes, start_height and num_pub_rand
     are in big-endian bytes)
   - Verify signature against the constructed message using the BTC public key

4. **Height Overlap Check**: Ensure no overlap with existing public randomness
   commitments:
   - Query the last public randomness commitment for this finality provider from
     public randomness commitment state
   - Use key `(fp_pubkey_hex, _)` to find the highest height commitment
   - Ensure `start_height > last_commit.start_height + last_commit.num_pub_rand
     - 1` to prevent overlapping ranges

5. **Storage Operations**: Save the public randomness commitment data:
   - Create a new `PubRandCommit` struct with provided parameters and current
     Babylon epoch
   - Save to the public randomness commitment state using key `(fp_pubkey_hex,
     start_height)`
   - Record the current Babylon epoch as the commitment epoch for BTC
     timestamping validation

#### 4.7.2. SubmitFinalitySignature (MUST)

**Message Structure:**
```rust
SubmitFinalitySignature {
    fp_pubkey_hex: String,
    l1_block_number: Option<u64>,
    l1_block_hash_hex: Option<String>,
    height: u64,
    pub_rand: Binary,
    proof: Proof,
    block_hash: Binary,
    signature: Binary,
}
```

**Finality Signature Message Format:** The finality signature is computed over a
message constructed as follows:
1. Generate signing context:
   `hex(sha256("btcstaking/0/fp_fin_vote/{chain_id}/{contract_address}"))`
2. Construct the message: `signing_context || height || block_hash` (where
signing_context is the hex string as bytes, height is encoded as 8 bytes in
big-endian format) 3. Apply SHA256 hash to the message: `message_hash =
SHA256(signing_context || height || block_hash)`
4. Sign the message hash using EOTS with the public randomness

**Expected Behaviour:** Finality contracts MUST implement this handler with the
following verification logic:

1. **Rate Limiting Check**: Enforce rate limiting for the finality provider:
   - Call the rate limiting function with the finality provider's BTC public
     key and current block environment
   - Return `ContractError::RateLimitExceeded` if the rate limit is exceeded
   - This check MUST occur before any other validation to prevent resource
     consumption

2. **Finality Provider Existence Check**: Verify that the finality provider
   exists and is not slashed by querying the Babylon Genesis chain through gRPC:
   - Use `query_grpc` to call `/babylon.btcstaking.v1.Query/FinalityProvider`
     with the `bsn_id` parameters
   - Verify the response contains a valid finality provider
   - Ensure the finality provider is associated with this BSN
   - Ensure the finality provider has not been slashed (`slashed_babylon_height`
     and `slashed_btc_height` are both 0)

<<<<<<< HEAD
2. **Allowlist Check**: Verify that the finality provider is in the allowlist:
   - Query the allowlist storage to check if the finality provider's BTC public key is allowed
   - If the finality provider is not in the allowlist, return `FinalityProviderNotAllowed` error

2. **Duplicate Vote Check**: Check if an identical vote already exists:
=======
3. **Duplicate Vote Check**: Check if an identical vote already exists:
>>>>>>> 052a8cb0
   - Query finality signature state using key `(height, fp_pubkey_hex)`
   - If the same signature exists for the same block hash, return success
     (duplicate vote)
   - If a different signature exists for the same height, proceed to
     equivocation handling

4. **Public Randomness Commitment Retrieval**: Find the public randomness
   commitment that covers the target height:
   - Query public randomness commitment state to find commitment where
     `start_height <= height <= start_height + num_pub_rand - 1`
   - **BTC Timestamping Validation**: Ensure the commitment is timestamped by
     BTC by verifying that the commitment's epoch is less than or equal to the
     last finalized epoch
   - Use the commitment for subsequent verification steps

5. **Finality Signature Verification**:
   - Verify `height == pr_commit.start_height + proof.index`
   - Verify `proof.total == pr_commit.num_pub_rand`
   - Verify the inclusion proof for the public randomness value against
     `pr_commit.commitment`
   - Verify the EOTS signature using:
     - Generate signing context:
       `hex(sha256("btcstaking/0/fp_fin_vote/{chain_id}/{contract_address}"))`
     - Message: `SHA256(signing_context || height || block_hash)` (where
       signing_context is the hex string as bytes, height is in big-endian
       format)
     - Public randomness value and EOTS signature

6. **Equivocation Detection and Handling**: Check if the finality provider has
   already voted for a different block at this height:
   - If existing signature differs from current block hash:
     - Extract the secret key using EOTS from the two different signatures
     - Send `BabylonMsg::MsgEquivocationEvidence` to trigger slashing on Babylon
       Genesis
     - Emit `slashed_finality_provider` event with extracted secret key

7. **Storage Operations**: Store the finality signature and related data
   atomically:
   - Use the `insert_finality_sig_and_signatory` helper function to perform all
     storage operations atomically
   - This function performs the following operations in sequence:
     - Save finality signature using key `(height, fp_pubkey_hex)` (will
       override existing signature)
     - Add signatory to the set of signatories for the block using key `(height,
       block_hash)`
     - Save public randomness value using key `(height, fp_pubkey_hex)` if this
       is the first vote for this height


#### 4.7.3. UpdateAdmin (SHOULD)

**Message Structure:**
```rust
UpdateAdmin {
    admin: String,
}
```

**Expected Behaviour:** Finality contracts SHOULD implement this administrative
handler with the following verification logic:

1. **Admin Authorization**: Verify that the caller is the current contract
   admin:
   - Query the current admin address
   - Verify that the message sender matches the current admin address

2. **Admin Validation**: Validate the new admin address:
   - Ensure the `admin` parameter is a valid Babylon address
   - Optionally ensure the new admin differs from the current admin

3. **Storage Operations**: Update the admin address:
   - Update the admin address using the cw-controllers Admin functionality
   - The new admin address from `admin` parameter replaces the current admin
   - Return success response

<<<<<<< HEAD
#### 4.5.4. AddToAllowlist (SHOULD)

**Message Structure:**
```rust
AddToAllowlist {
    fp_pubkey_hex: String,
}
```

**Expected Behaviour:** Finality contracts SHOULD implement this administrative
handler with the following verification logic:
=======
#### 4.7.4. PruneData (SHOULD)

**Message Structure:**
```rust
PruneData {
    rollup_height: u64,
    max_signatures_to_prune: Option<u32>,
    max_pub_rand_values_to_prune: Option<u32>,
}
```

**Parameter Semantics:**
- `rollup_height`: Remove all data for rollup blocks with height ≤ this value.
- `max_signatures_to_prune`: Maximum number of finality signatures and signatories to prune in a single operation.
  - Since every signature has a corresponding signatory record, this limit applies to both.
  - If `None`, the default value is 50.
  - If `Some(0)`, disables pruning of finality signatures and signatories for this call.
- `max_pub_rand_values_to_prune`: Maximum number of public randomness values to prune in a single operation.
  - If `None`, the default value is 50.
  - If `Some(0)`, disables pruning of public randomness values for this call.

**Expected Behaviour:** Finality contracts SHOULD implement this administrative
handler with the following logic:
>>>>>>> 052a8cb0

1. **Admin Authorization**: Verify that the caller is the current contract
   admin:
   - Query the current admin address
   - Verify that the message sender matches the current admin address

<<<<<<< HEAD
2. **Parameter Validation**: Validate the finality provider public key:
   - Ensure the `fp_pubkey_hex` parameter is not empty
   - If empty, return `EmptyFpBtcPubKey` error

3. **Storage Operations**: Add the finality provider to the allowlist:
   - Add the finality provider's BTC public key to the allowlist storage
   - Return success response with action attributes

#### 4.5.5. RemoveFromAllowlist (SHOULD)

**Message Structure:**
```rust
RemoveFromAllowlist {
    fp_pubkey_hex: String,
}
```

**Expected Behaviour:** Finality contracts SHOULD implement this administrative
handler with the following verification logic:

1. **Admin Authorization**: Verify that the caller is the current contract
   admin:
   - Query the current admin address
   - Verify that the message sender matches the current admin address

2. **Parameter Validation**: Validate the finality provider public key:
   - Ensure the `fp_pubkey_hex` parameter is not empty
   - If empty, return `EmptyFpBtcPubKey` error

3. **Storage Operations**: Remove the finality provider from the allowlist:
   - Remove the finality provider's BTC public key from the allowlist storage
   - Return success response with action attributes

### 4.7. Contract State Storage
=======
2. **Parameter Validation**: Validate pruning parameters:
   - Ensure `rollup_height` is reasonable (not excessively high)
   - Apply default limits if `None` provided (50 for both types)
   - Apply maximum limits to prevent gas exhaustion (100 for both types)

3. **Pruning Operations**: Remove old data for blocks with height ≤
   `rollup_height`:
   - **Finality Signatures**: Remove entries from `FINALITY_SIGNATURES` storage
     up to `max_signatures_to_prune` limit
   - **Signatories**: Remove entries from `SIGNATORIES_BY_BLOCK_HASH` storage
     up to the same limit (one-to-one correspondence with signatures)
   - **Public Randomness Values**: Remove entries from `PUB_RAND_VALUES`
     storage up to `max_pub_rand_values_to_prune` limit

4. **Response Attributes**: Return response with pruning statistics:
   - `pruned_signatures`: Number of finality signatures removed
   - `pruned_signatories`: Number of signatory entries removed
   - `pruned_pub_rand_values`: Number of public randomness values removed

**WARNING**: This operation is irreversible. The admin is responsible for
ensuring that the pruning height is safe and that no data is still being used
for the affected height range.

**Example Usage:**
```json
{
  "prune_data": {
    "rollup_height": 1000,
    "max_signatures_to_prune": 50,
    "max_pub_rand_values_to_prune": 20
  }
}
```

### 4.8. Contract State Storage
>>>>>>> 052a8cb0

This section documents the actual state storage structure used by the finality
contract implementation.

#### 4.8.1. Core Configuration

**ADMIN**: Admin controller for contract administration
- Type: `Admin` (from cw-controllers)
- Storage key: `"admin"`
- Purpose: Manages contract administrative functions

**CONFIG**: Contract configuration settings
- Type: `Item<Config>`
- Storage key: `"config"`
- Structure:
  ```rust
  pub struct Config {
      pub bsn_id: String,
      pub min_pub_rand: u64,
<<<<<<< HEAD
=======
      pub rate_limiting: RateLimitingConfig,
  }

  pub struct RateLimitingConfig {
      pub max_msgs_per_interval: u32,
      pub block_interval: u64,
>>>>>>> 052a8cb0
  }
  ```

**ALLOWED_FINALITY_PROVIDERS**: Allowlist of finality providers
- Type: `Map<String, bool>`
- Storage key: `"allowed_finality_providers"`
- Key format: `fp_pubkey_hex` (BTC public key in hex format)
- Purpose: Stores the set of finality providers that are allowed to submit finality signatures and public randomness commitments
- Value: `true` for all entries (boolean flag for consistency)



#### 4.8.2. Rate Limiting Storage

**NUM_MSGS_LAST_INTERVAL**: Rate limiting counters per finality provider
- Type: `Map<&[u8], (u64, u32)>`
- Storage key: `"num_msgs_last_interval"`
- Key format: `fp_pubkey_bytes`
- Value format: `(interval_number, message_count)`
- Purpose: Tracks message count per finality provider within block intervals
- Automatic reset when interval changes

#### 4.8.3. Finality State Storage

**FINALITY_SIGNATURES**: Finality signatures by height and provider
- Type: `Map<(u64, &[u8]), FinalitySigInfo>`
- Storage key: `"finality_signatures"`
- Key format: `(block_height, fp_pubkey_bytes)`
- Purpose: Stores finality signature information including signature and block
  hash
- Structure:
  ```rust
  pub struct FinalitySigInfo {
      pub finality_sig: Vec<u8>,  // The EOTS finality signature
      pub block_hash: Vec<u8>,    // The block hash that the signature is for
  }
  ```

**SIGNATORIES_BY_BLOCK_HASH**: Voting aggregation by height and block hash
- Type: `Map<(u64, &[u8]), HashSet<String>>`
- Storage key: `"signatories_by_block_hash"`
- Key format: `(block_height, block_hash_bytes)`
- Purpose: Maps each (height, block_hash) combination to the set of finality
  provider public keys (hex-encoded) that voted for it

#### 4.8.4. Public Randomness Storage

**PUB_RAND_VALUES**: Individual public randomness values
- Type: `Map<(u64, &[u8]), Vec<u8>>`
- Storage key: `"pub_rand_values"`
- Key format: `(block_height, fp_pubkey_bytes)`
- Purpose: Stores individual public randomness values revealed during finality
  signature submission
- **Note**: Key format changed from `(&[u8], u64)` to `(u64, &[u8])` for
  efficient range queries in pruning operations

**PUB_RAND_COMMITS**: Public randomness commitments by finality provider
- Type: `Map<(&[u8], u64), PubRandCommit>`
- Storage key: `"pub_rand_commits"`
- Key format: `(fp_pubkey_bytes, start_height)`
- Purpose: Stores public randomness commitments made by finality providers
- Structure:
  ```rust
  pub struct PubRandCommit {
      pub start_height: u64,
      pub num_pub_rand: u64,
      pub babylon_epoch: u64,
      pub commitment: Vec<u8>,
  }
  ```

### 4.9. Finality contract queries

The finality contract query requirements are divided into core finality
functionality (MUST) and administrative functionality (SHOULD):

```rust
use cosmwasm_schema::{cw_serde, QueryResponses};
use cw_controllers::AdminResponse;
use std::collections::HashSet;

#[cw_serde]
pub struct BlockVoterInfo {
    pub fp_btc_pk_hex: String,
    pub pub_rand: Vec<u8>,
    pub finality_signature: FinalitySigInfo,
}

#[cw_serde]
#[derive(QueryResponses)]
pub enum QueryMsg {    
    // MUST: Core finality queries
    #[returns(Option<Vec<BlockVoterInfo>>)]
    BlockVoters { height: u64, hash_hex: String },
    /// `FirstPubRandCommit` returns the first public random commitment (if any) for a given FP.
    ///
    /// `btc_pk_hex` is the BTC public key of the finality provider, in hex format.
    #[returns(Option<PubRandCommit>)]
    FirstPubRandCommit { btc_pk_hex: String },
    /// `LastPubRandCommit` returns the last public random commitment (if any) for a given FP.
    ///
    /// `btc_pk_hex` is the BTC public key of the finality provider, in hex format.
    #[returns(Option<PubRandCommit>)]
    LastPubRandCommit { btc_pk_hex: String },
    /// `ListPubRandCommit` returns a paginated list of public randomness 
    /// commitments for a given FP.
    ///
    /// `btc_pk_hex` is the BTC public key of the finality provider, in hex format.
    /// `start_after` is optional pagination parameter - only return commitments 
    /// with start_height > start_after.
    /// `limit` is optional limit on number of results (default 10, max 30).
    /// `reverse` is optional flag to reverse the order (default false = 
    /// ascending by start_height).
    #[returns(Vec<PubRandCommit>)]
    ListPubRandCommit { 
        btc_pk_hex: String, 
        start_after: Option<u64>, 
        limit: Option<u32>, 
        reverse: Option<bool> 
    },

    // SHOULD: Administrative queries
    #[returns(AdminResponse)]
    Admin {},
    #[returns(Config)]
    Config {},
    /// Get the list of all allowed finality providers.
    ///
    /// Returns a list of BTC public keys (in hex format) of finality providers
    /// that are allowed to submit finality signatures and public randomness commitments.
    #[returns(Vec<String>)]
    AllowedFinalityProviders {},

}
```

#### 4.9.1. BlockVoters (MUST)

**Query Structure:**
```rust
BlockVoters {
    height: u64,         // Block height to query voters for
    hash_hex: String     // Block hash in hex format
}
```

**Return Type:** `Option<Vec<BlockVoterInfo>>` - List of finality providers and
their signatures for the specified block, or `None` if no votes found.

**Expected Behaviour:** Finality contracts MUST implement this query to return
the finality providers that voted for a specific block along with their complete
signature information:

1. Decode hash_hex from hex string to bytes
   - IF decode fails: RETURN error with `QueryBlockVoterError`

2. Query signatories storage using key (height, hash_bytes)
   - Access the stored set of finality provider public keys from
     `SIGNATORIES_BY_BLOCK_HASH`

3. For each finality provider in the set:
   - Query the `FINALITY_SIGNATURES` storage using key (height, fp_pubkey_bytes)
   - IF signature not found: RETURN error with `QueryBlockVoterError`
   - Query the `PUB_RAND_VALUES` storage using key (fp_pubkey_bytes, height)
   - IF public randomness not found: RETURN error with `QueryBlockVoterError`
   - Create BlockVoterInfo with fp_btc_pk_hex, pub_rand, and FinalitySigInfo

4. Return the list of BlockVoterInfo
   - IF no votes found: RETURN `None`
   - IF votes exist: RETURN `Some(Vec<BlockVoterInfo>)` with all voter
     information

WHERE BlockVoterInfo contains:
- `fp_btc_pk_hex`: `String` - The finality provider's BTC public key in hex
  format
- `pub_rand`: `Vec<u8>` - The public randomness value for the block
- `finality_signature`: `FinalitySigInfo` - Complete signature information
  including signature and block hash

#### 4.9.2. FirstPubRandCommit (MUST)

**Query Structure:**
```rust
FirstPubRandCommit {
    btc_pk_hex: String    // BTC public key of the finality provider in hex format
}
```

**Return Type:** `Option<PubRandCommit>` - The first public randomness
commitment or None if not found

**Expected Behaviour:** Finality contracts MUST implement this query to return
the first public randomness commitment for a given finality provider:

1. Query public randomness commitments storage with prefix btc_pk_hex
   - Search for all commitments belonging to this finality provider

2. Sort commitments by start_height in ascending order
   - Find the commitment with the lowest start_height

3. Return the first commitment
   - IF no commitments found: RETURN `None`
   - IF commitments exist: RETURN `Some(first_commitment)`

WHERE PubRandCommit contains:
- `start_height`: `u64`
- `num_pub_rand`: `u64`
- `babylon_epoch`: `u64`
- `commitment`: `Vec<u8>`

#### 4.9.3. LastPubRandCommit (MUST)

**Query Structure:**
```rust
LastPubRandCommit {
    btc_pk_hex: String    // BTC public key of the finality provider in hex format
}
```

**Return Type:** `Option<PubRandCommit>` - The last public randomness commitment
or `None` if not found

**Expected Behaviour:** Finality contracts MUST implement this query to return
the last public randomness commitment for a given finality provider:

1. Query public randomness commitments storage with prefix btc_pk_hex
   - Search for all commitments belonging to this finality provider

2. Sort commitments by start_height in descending order
   - Find the commitment with the highest start_height

3. Return the last commitment
   - IF no commitments found: RETURN `None`
   - IF commitments exist: RETURN `Some(last_commitment)`

WHERE PubRandCommit contains:
- `start_height`: `u64`
- `num_pub_rand`: `u64`
- `babylon_epoch`: `u64`
- `commitment`: `Vec<u8>`

#### 4.9.4. ListPubRandCommit (MUST)

**Query Structure:**
```rust
ListPubRandCommit {
    btc_pk_hex: String,         // BTC public key of the finality provider
    start_after: Option<u64>,   // Pagination: start_height > start_after
    limit: Option<u32>,         // Limit results (default 10, max 30)
    reverse: Option<bool>,      // Reverse order (default false)
}
```

**Return Type:** `Vec<PubRandCommit>` - A paginated list of public randomness
commitments, or empty vector if none found

**Expected Behaviour:** Finality contracts MUST implement this query to return a
paginated list of public randomness commitments for a given finality provider:

1. Query public randomness commitments storage with prefix btc_pk_hex
   - Search for all commitments belonging to this finality provider
   - Apply pagination using start_after as exclusive boundary if provided

2. Apply sorting and limiting
   - Sort commitments by start_height in ascending order (or descending if
     reverse=true)
   - Limit results to the specified limit (default 10, max 30)

3. Return the paginated results
   - IF no commitments found: RETURN empty vector
   - IF commitments exist: RETURN `Vec<PubRandCommit>` with matching commitments

WHERE PubRandCommit contains:
- `start_height`: `u64`
- `num_pub_rand`: `u64`
- `babylon_epoch`: `u64`
- `commitment`: `Vec<u8>`

#### 4.9.5. Admin (SHOULD)

**Query Structure:**
```rust
Admin {}    // No parameters required
```

**Return Type:** `AdminResponse` - Contains the current admin address

**Expected Behaviour:** Finality contracts SHOULD implement this administrative
query to return the current admin address:

1. Query admin storage to retrieve current admin address
   - Access the stored admin address value

2. Return admin information
   - Return AdminResponse containing the admin address
   - IF no admin set: RETURN `None`

WHERE AdminResponse contains:
- `admin`: `Option<String>`

#### 4.9.6. Config (SHOULD)

**Query Structure:**
```rust
Config {}    // No parameters required
```

**Return Type:** `Config` - Contract configuration settings

**Expected Behaviour:** Finality contracts SHOULD implement this administrative
query to return the contract configuration:

1. Query configuration storage to retrieve current settings
   - Access all stored configuration parameters

2. Return configuration information
   - Return Config struct with all configuration values
   - All configuration fields should be populated

WHERE Config contains:
- `bsn_id`: `String` - The BSN identifier for this finality contract
<<<<<<< HEAD
- `min_pub_rand`: `u64` - The minimum number of public randomness values required for commitments

#### 4.8.7. AllowedFinalityProviders (SHOULD)

**Query Structure:**
```rust
AllowedFinalityProviders {}    // No parameters required
```

**Return Type:** `Vec<String>` - List of BTC public keys (in hex format) of allowed finality providers

**Expected Behaviour:** Finality contracts SHOULD implement this administrative
query to return the list of all allowed finality providers:

1. Query allowlist storage to retrieve all allowed finality providers
   - Access all entries in the `ALLOWED_FINALITY_PROVIDERS` storage

2. Return allowlist information
   - Return a vector of BTC public keys (in hex format) for all allowed finality providers
   - If no finality providers are in the allowlist, return an empty vector

WHERE the return value contains:
- `Vec<String>` - List of BTC public keys in hex format for all allowed finality providers
=======
- `min_pub_rand`: `u64` - Minimum public randomness requirement for commitments
- `rate_limiting`: `RateLimitingConfig` - Rate limiting configuration including
  `max_msgs_per_interval` and `block_interval`
>>>>>>> 052a8cb0

## 5. Implementation status

### 5.1. Babylon implementation status

The interfaces in this specification have been fully implemented in the [Babylon
codebase](https://github.com/babylonlabs-io/babylon) (`main` branch). This
includes all required message types, queries, and expected behaviors for
finality contract integration.

### 5.2. Finality contract implementation status

As of this writing, there are two known implementations of finality contracts
that integrate with Babylon's Bitcoin staking protocol:

1. **OP Finality Gadget** - Available at
   [babylonlabs-io/rollup-bsn-contracts](https://github.com/babylonlabs-io/rollup-bsn-contracts).
   This implementation is a CosmWasm smart contract designed to integrate OP
   Stack rollups with Babylon's Bitcoin staking protocol. The contract is
   actively developed and maintained by Babylon Labs. This implementation
   follows the specification outlined in this document.

2. **BLITZ** - Available at
   [alt-research/blitz](https://github.com/alt-research/blitz). This
   implementation provides fast finality for Arbitrum Orbit chains using
   Babylon's Bitcoin staking protocol. BLITZ includes both the finality contract
   (`nitro-finality-gadget`) and support infrastructure for Arbitrum Orbit
   integration. The project is developed and maintained by AltLayer.

**Comparison**: While both implementations follow the general principles
outlined in this specification, they target different rollup architectures. The
OP Finality Gadget is specifically designed for OP Stack chains and leverages
CosmWasm for deployment on Babylon, whereas BLITZ focuses on Arbitrum Orbit
chains and includes additional infrastructure components for the Nitro-based
architecture.
<!-- TODO: add Manta contract after open-source --><|MERGE_RESOLUTION|>--- conflicted
+++ resolved
@@ -346,7 +346,8 @@
     pub admin: String,
     pub bsn_id: String,
     pub min_pub_rand: u64,
-<<<<<<< HEAD
+    pub rate_limiting_interval: u64,
+    pub max_msgs_per_interval: u32,
     pub allowed_finality_providers: Option<Vec<String>>,
 }
 ```
@@ -360,14 +361,12 @@
   "admin": "babylon1...",
   "bsn_id": "op-stack-l2-11155420",
   "min_pub_rand": 100,
+  "rate_limiting_interval": 500,
+  "max_msgs_per_interval": 10,
   "allowed_finality_providers": [
     "02a0434d9e47f3c86235477c7b1ae6ae5d3442d49b1943c2b752a68e2a47e247c7",
     "03a0434d9e47f3c86235477c7b1ae6ae5d3442d49b1943c2b752a68e2a47e247c7"
   ]
-=======
-    pub rate_limiting_interval: u64,
-    pub max_msgs_per_interval: u32,
->>>>>>> 052a8cb0
 }
 ```
 
@@ -379,16 +378,12 @@
   settings
 - `bsn_id`: String - The unique identifier for this BSN (e.g.,
   `op-stack-l2-11155420`)
-<<<<<<< HEAD
-- `min_pub_rand`: u64 - The minimum number of public randomness values required for commitments
-=======
 - `min_pub_rand`: u64 - Minimum number of public randomness values required in
   commitments (must be ≥ 1)
 - `rate_limiting_interval`: u64 - Number of blocks in each rate limiting
   interval (must be ≥ 1)
 - `max_msgs_per_interval`: u32 - Maximum messages allowed per finality provider
   per interval (must be ≥ 1)
->>>>>>> 052a8cb0
 
 **Validation Requirements:**
 1. **Admin Address Validation**: The `admin` parameter MUST be a valid Babylon address
@@ -396,18 +391,9 @@
    - Not be empty
    - Contain only alphanumeric characters, hyphens, and underscores
    - Not exceed 100 characters in length
-<<<<<<< HEAD
-3. **Allowlist Validation**: If `allowed_finality_providers` is provided, all keys MUST be non-empty strings. If any are empty, instantiation MUST fail.
-
-**Instantiation Process:**
-1. **Parameter Validation**: Validate the admin address, consumer ID format, and (if provided) the allowlist
-2. **Admin Setup**: Set the provided admin address as the contract administrator
-3. **Configuration Storage**: Save the bsn_id and min_pub_rand in the contract configuration
-4. **Allowlist Setup**: If provided, add all valid keys to the allowlist
-5. **Response**: Return a success response with instantiation attributes
-=======
 3. **Min Pub Rand Validation**: The `min_pub_rand` parameter MUST be ≥ 1
 4. **Rate Limiting Validation**: Both `rate_limiting_interval` and
+5. **Allowlist Validation**: If `allowed_finality_providers` is provided, all keys MUST be non-empty strings. If any are empty, instantiation MUST fail.
    `max_msgs_per_interval` MUST be ≥ 1
 
 **Instantiation Process:**
@@ -415,9 +401,9 @@
    requirements above
 2. **Admin Setup**: Set the provided admin address as the contract administrator
 3. **Configuration Storage**: Save the bsn_id, min_pub_rand, and rate limiting
+4. **Allowlist Setup**: If provided, add all valid keys to the allowlist
    configuration in the contract configuration
-4. **Response**: Return a success response with instantiation attributes
->>>>>>> 052a8cb0
+5. **Response**: Return a success response with instantiation attributes
 
 ### 4.5. Signing Context
 
@@ -641,15 +627,11 @@
    - Ensure the finality provider has not been slashed (`slashed_babylon_height`
      and `slashed_btc_height` are both 0)
 
-<<<<<<< HEAD
 2. **Allowlist Check**: Verify that the finality provider is in the allowlist:
    - Query the allowlist storage to check if the finality provider's BTC public key is allowed
    - If the finality provider is not in the allowlist, return `FinalityProviderNotAllowed` error
 
-2. **Signature Verification**: Verify the commitment signature using Schnorr
-=======
 3. **Signature Verification**: Verify the commitment signature using Schnorr
->>>>>>> 052a8cb0
    signature verification:
    - Decode the finality provider's BTC public key from `fp_pubkey_hex`
      parameter
@@ -722,15 +704,11 @@
    - Ensure the finality provider has not been slashed (`slashed_babylon_height`
      and `slashed_btc_height` are both 0)
 
-<<<<<<< HEAD
 2. **Allowlist Check**: Verify that the finality provider is in the allowlist:
    - Query the allowlist storage to check if the finality provider's BTC public key is allowed
    - If the finality provider is not in the allowlist, return `FinalityProviderNotAllowed` error
 
-2. **Duplicate Vote Check**: Check if an identical vote already exists:
-=======
 3. **Duplicate Vote Check**: Check if an identical vote already exists:
->>>>>>> 052a8cb0
    - Query finality signature state using key `(height, fp_pubkey_hex)`
    - If the same signature exists for the same block hash, return success
      (duplicate vote)
@@ -806,7 +784,6 @@
    - The new admin address from `admin` parameter replaces the current admin
    - Return success response
 
-<<<<<<< HEAD
 #### 4.5.4. AddToAllowlist (SHOULD)
 
 **Message Structure:**
@@ -818,7 +795,45 @@
 
 **Expected Behaviour:** Finality contracts SHOULD implement this administrative
 handler with the following verification logic:
-=======
+
+1. **Admin Authorization**: Verify that the caller is the current contract
+   admin:
+   - Query the current admin address
+   - Verify that the message sender matches the current admin address
+
+2. **Parameter Validation**: Validate the finality provider public key:
+   - Ensure the `fp_pubkey_hex` parameter is not empty
+   - If empty, return `EmptyFpBtcPubKey` error
+
+3. **Storage Operations**: Add the finality provider to the allowlist:
+   - Add the finality provider's BTC public key to the allowlist storage
+   - Return success response with action attributes
+
+#### 4.5.5. RemoveFromAllowlist (SHOULD)
+
+**Message Structure:**
+```rust
+RemoveFromAllowlist {
+    fp_pubkey_hex: String,
+}
+```
+
+**Expected Behaviour:** Finality contracts SHOULD implement this administrative
+handler with the following verification logic:
+
+1. **Admin Authorization**: Verify that the caller is the current contract
+   admin:
+   - Query the current admin address
+   - Verify that the message sender matches the current admin address
+
+2. **Parameter Validation**: Validate the finality provider public key:
+   - Ensure the `fp_pubkey_hex` parameter is not empty
+   - If empty, return `EmptyFpBtcPubKey` error
+
+3. **Storage Operations**: Remove the finality provider from the allowlist:
+   - Remove the finality provider's BTC public key from the allowlist storage
+   - Return success response with action attributes
+
 #### 4.7.4. PruneData (SHOULD)
 
 **Message Structure:**
@@ -842,49 +857,12 @@
 
 **Expected Behaviour:** Finality contracts SHOULD implement this administrative
 handler with the following logic:
->>>>>>> 052a8cb0
 
 1. **Admin Authorization**: Verify that the caller is the current contract
    admin:
    - Query the current admin address
    - Verify that the message sender matches the current admin address
 
-<<<<<<< HEAD
-2. **Parameter Validation**: Validate the finality provider public key:
-   - Ensure the `fp_pubkey_hex` parameter is not empty
-   - If empty, return `EmptyFpBtcPubKey` error
-
-3. **Storage Operations**: Add the finality provider to the allowlist:
-   - Add the finality provider's BTC public key to the allowlist storage
-   - Return success response with action attributes
-
-#### 4.5.5. RemoveFromAllowlist (SHOULD)
-
-**Message Structure:**
-```rust
-RemoveFromAllowlist {
-    fp_pubkey_hex: String,
-}
-```
-
-**Expected Behaviour:** Finality contracts SHOULD implement this administrative
-handler with the following verification logic:
-
-1. **Admin Authorization**: Verify that the caller is the current contract
-   admin:
-   - Query the current admin address
-   - Verify that the message sender matches the current admin address
-
-2. **Parameter Validation**: Validate the finality provider public key:
-   - Ensure the `fp_pubkey_hex` parameter is not empty
-   - If empty, return `EmptyFpBtcPubKey` error
-
-3. **Storage Operations**: Remove the finality provider from the allowlist:
-   - Remove the finality provider's BTC public key from the allowlist storage
-   - Return success response with action attributes
-
-### 4.7. Contract State Storage
-=======
 2. **Parameter Validation**: Validate pruning parameters:
    - Ensure `rollup_height` is reasonable (not excessively high)
    - Apply default limits if `None` provided (50 for both types)
@@ -920,7 +898,6 @@
 ```
 
 ### 4.8. Contract State Storage
->>>>>>> 052a8cb0
 
 This section documents the actual state storage structure used by the finality
 contract implementation.
@@ -940,15 +917,12 @@
   pub struct Config {
       pub bsn_id: String,
       pub min_pub_rand: u64,
-<<<<<<< HEAD
-=======
       pub rate_limiting: RateLimitingConfig,
   }
 
   pub struct RateLimitingConfig {
       pub max_msgs_per_interval: u32,
       pub block_interval: u64,
->>>>>>> 052a8cb0
   }
   ```
 
@@ -958,8 +932,6 @@
 - Key format: `fp_pubkey_hex` (BTC public key in hex format)
 - Purpose: Stores the set of finality providers that are allowed to submit finality signatures and public randomness commitments
 - Value: `true` for all entries (boolean flag for consistency)
-
-
 
 #### 4.8.2. Rate Limiting Storage
 
@@ -1270,8 +1242,9 @@
 
 WHERE Config contains:
 - `bsn_id`: `String` - The BSN identifier for this finality contract
-<<<<<<< HEAD
-- `min_pub_rand`: `u64` - The minimum number of public randomness values required for commitments
+- `min_pub_rand`: `u64` - Minimum public randomness requirement for commitments
+- `rate_limiting`: `RateLimitingConfig` - Rate limiting configuration including
+  `max_msgs_per_interval` and `block_interval`
 
 #### 4.8.7. AllowedFinalityProviders (SHOULD)
 
@@ -1294,11 +1267,6 @@
 
 WHERE the return value contains:
 - `Vec<String>` - List of BTC public keys in hex format for all allowed finality providers
-=======
-- `min_pub_rand`: `u64` - Minimum public randomness requirement for commitments
-- `rate_limiting`: `RateLimitingConfig` - Rate limiting configuration including
-  `max_msgs_per_interval` and `block_interval`
->>>>>>> 052a8cb0
 
 ## 5. Implementation status
 
