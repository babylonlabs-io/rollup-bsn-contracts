--- conflicted
+++ resolved
@@ -7,23 +7,14 @@
 	"github.com/cometbft/cometbft/crypto/merkle"
 )
 
-<<<<<<< HEAD
-func NewInitMsg(admin string, consumerID string, isEnabled bool, minPubRand uint64) string {
-	initMsg := fmt.Sprintf(`{"admin":"%s","consumer_id":"%s","is_enabled":%t,"min_pub_rand":%d}`, admin, consumerID, isEnabled, minPubRand)
-=======
-func NewInitMsg(admin string, bsnID string, isEnabled bool) string {
-	initMsg := fmt.Sprintf(`{"admin":"%s","bsn_id":"%s","is_enabled":%t}`, admin, bsnID, isEnabled)
->>>>>>> 378a4352
+func NewInitMsg(admin string, bsnID string, isEnabled bool, minPubRand uint64) string {
+	initMsg := fmt.Sprintf(`{"admin":"%s","bsn_id":"%s","is_enabled":%t,"min_pub_rand":%d}`, admin, bsnID, isEnabled, minPubRand)
 	return initMsg
 }
 
 type Config struct {
-<<<<<<< HEAD
-	ConsumerID string `json:"consumer_id"`
+	BsnID      string `json:"bsn_id"`
 	MinPubRand uint64 `json:"min_pub_rand"`
-=======
-	BsnID string `json:"bsn_id"`
->>>>>>> 378a4352
 }
 
 type CommitPublicRandomnessMsg struct {
